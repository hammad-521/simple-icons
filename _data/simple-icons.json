{
    "icons": [
        {
            "title": "500px",
            "hex": "0099E5",
            "source": "https://about.500px.com/press"
        },
        {
            "title": "About.me",
            "hex": "044A75",
            "source": "https://about.me/assets"
        },
        {
            "title": "ACM",
            "hex": "0085CA",
            "source": "http://identitystandards.acm.org/"
        },
        {
            "title": "AddThis",
            "hex": "FF5C3E",
            "source": "http://www.addthis.com/press"
        },
        {
            "title": "Adobe",
            "hex": "FF0000",
            "source": "https://www.adobe.com/"
        },
        {
            "title": "Adobe Acrobat Reader",
            "hex": "EE3F24",
            "source": "https://acrobat.adobe.com/us/en/acrobat/pdf-reader.html"
        },
        {
            "title": "AIM",
            "hex": "FFCA00",
            "source": "http://aim.com"
        },
        {
            "title": "Air",
            "hex": "FF2D55",
            "source": "http://getair.co"
        },
        {
            "title": "Airbnb",
            "hex": "FF5A5F",
            "source": "https://www.airbnb.co.uk/press/resources"
        },
        {
            "title": "Amazon",
            "hex": "FF9900",
            "source": "https://worldvectorlogo.com/logo/amazon-icon"
        },
        {
            "title": "American Express",
            "hex": "2E77BC",
            "source": "https://commons.wikimedia.org/wiki/File:American_Express_logo.svg"
        },
        {
            "title": "Android",
            "hex": "A4C639",
            "source": "http://developer.android.com/distribute/tools/promote/brand.html"
        },
        {
            "title": "AngelList",
            "hex": "000000",
            "source": "https://angel.co/logo"
        },
        {
            "title": "Angular",
            "hex": "DD0031",
            "source": "https://angular.io/assets/images/logos/angular/angular_solidBlack.svg"
        },
        {
            "title": "App.net",
            "hex": "3A393C",
            "source": "https://account.app.net/legal/assets"
        },
        {
            "title": "Apple",
            "hex": "999999",
            "source": "https://worldvectorlogo.com/logo/apple"
        },
        {
            "title": "Asana",
            "hex": "273347",
            "source": "https://asana.com/styles"
        },
        {
            "title": "Atlassian",
            "hex": "0747A6",
            "source": "https://atlassian.design/guidelines/brand/logos-1"
        },
        {
            "title": "Atom",
            "hex": "66595C",
            "source": "https://commons.wikimedia.org/wiki/File:Atom_editor_logo.svg"
        },
        {
            "title": "Auth0",
            "hex": "EB5424",
            "source": "https://styleguide.auth0.com"
        },
        {
            "title": "Automatic",
            "hex": "7D8084",
            "source": "https://www.automatic.com/press"
        },
        {
            "title": "Baidu",
            "hex": "2319DC",
            "source": "https://en.wikipedia.org/wiki/File:Baidu.svg"
        },
        {
            "title": "Bandcamp",
            "hex": "408294",
            "source": "https://bandcamp.com/buttons"
        },
        {
            "title": "Basecamp",
            "hex": "66CC66",
            "source": "https://worldvectorlogo.com/logo/basecamp"
        },
        {
            "title": "Bath ASU",
            "hex": "00A3E0",
            "source": "https://bathasu.com/press/"
        },
        {
            "title": "Bebo",
            "hex": "DE484A",
            "source": "http://bebo.com/press"
        },
        {
            "title": "Behance",
            "hex": "1769FF",
            "source": "https://www.behance.net/dev/api/brand"
        },
        {
            "title": "Big Cartel",
            "hex": "222222",
            "source": "https://www.bigcartel.com"
        },
        {
            "title": "Bing",
            "hex": "008373",
            "source": "https://commons.wikimedia.org/wiki/File:Bing_logo_(2016).svg"
        },
        {
            "title": "Bitbucket",
            "hex": "205081",
            "source": "https://bitbucket.org"
        },
        {
            "title": "Bitcoin",
            "hex": "F7931A",
            "source": "https://bitcoin.org/en"
        },
        {
            "title": "Bitly",
            "hex": "EE6123",
            "source": "https://bitly.com/pages/press"
        },
        {
            "title": "Blogger",
            "hex": "F38936",
            "source": "https://www.blogger.com"
        },
        {
            "title": "Bootstrap",
            "hex": "563D7C",
            "source": "http://getbootstrap.com/about"
        },
        {
            "title": "Brand.ai",
            "hex": "0AA0FF",
            "source": "https://brand.ai/brand-ai/style"
        },
        {
            "title": "Buffer",
            "hex": "168EEA",
            "source": "https://buffer.com/press"
        },
        {
            "title": "BuzzFeed",
            "hex": "EE3322",
            "source": "http://www.buzzfeed.com/press/downloads"
        },
        {
            "title": "CakePHP",
            "hex": "D33C43",
            "source": "https://cakephp.org/logos"
        },
        {
            "title": "Campaign Monitor",
            "hex": "19A9E5",
            "source": "https://www.campaignmonitor.com/brand"
        },
        {
            "title": "CircleCI",
            "hex": "343434",
            "source": "https://circleci.com/press"
        },
        {
            "title": "Codecademy",
            "hex": "204056",
            "source": "https://www.codecademy.com/"
        },
        {
            "title": "Codeforces",
            "hex": "1F8ACB",
            "source": "http://codeforces.com/"
        },
        {
            "title": "CodeIgniter",
            "hex": "EE4623",
            "source": "https://www.codeigniter.com/help/legal"
        },
        {
            "title": "CodePen",
            "hex": "000000",
            "source": "http://codepen.io"
        },
        {
            "title": "Coderwall",
            "hex": "3E8DCC",
            "source": "https://github.com/twolfson/coderwall-svg"
        },
        {
            "title": "Code School",
            "hex": "4CADC0",
            "source": "https://www.codeschool.com/brand-assets"
        },
        {
            "title": "Codio",
            "hex": "4574E0",
            "source": "https://codio.com"
        },
        {
            "title": "ComproPago",
            "hex": "00AAEF",
            "source": "https://compropago.com"
        },
        {
            "title": "Conekta",
            "hex": "414959",
            "source": "https://www.conekta.io"
        },
        {
            "title": "Co-op",
            "hex": "00A1CC",
            "source": "http://www.co-operative.coop/corporate/press/logos/"
        },
        {
            "title": "Coursera",
            "hex": "757575",
            "source": "https://www.coursera.org"
        },
        {
            "title": "CSS3",
            "hex": "1572B6",
            "source": "http://www.w3.org/html/logo/"
        },
        {
            "title": "CSS Wizardry",
            "hex": "F43059",
            "source": "http://csswizardry.com"
        },
        {
            "title": "Dailymotion",
            "hex": "0066DC",
            "source": "http://press.dailymotion.com/?page_id=346"
        },
        {
            "title": "Deezer",
            "hex": "00C7F2",
            "source": "http://www.deezer.com/company/press"
        },
        {
            "title": "Delicious",
            "hex": "3399FF",
            "source": "https://en.wikipedia.org/wiki/Delicious_(website)"
        },
        {
            "title": "Designer News",
            "hex": "2D72D9",
            "source": "https://www.designernews.co"
        },
        {
            "title": "DeviantArt",
            "hex": "05CC47",
            "source": "http://help.deviantart.com/21"
        },
        {
            "title": "Diaspora",
            "hex": "000000",
            "source": "https://wiki.diasporafoundation.org/Branding"
        },
        {
            "title": "Digg",
            "hex": "000000",
            "source": "https://en.wikipedia.org/wiki/Digg"
        },
        {
            "title": "DigitalOcean",
            "hex": "0080FF",
            "source": "https://www.digitalocean.com/company/logos-and-badges/"
        },
        {
            "title": "Discord",
            "hex": "7289DA",
            "source": "https://discordapp.com/branding"
        },
        {
            "title": "Discourse",
            "hex": "000000",
            "source": "https://www.discourse.org/"
        },
        {
            "title": "Discover",
            "hex": "FF6000",
            "source": "https://www.discovernetwork.com/en-us/business-resources/free-signage-logos"
        },
        {
            "title": "Disqus",
            "hex": "2E9FFF",
            "source": "https://disqus.com/brand"
        },
        {
            "title": "Docker",
            "hex": "1488C6",
            "source": "https://www.docker.com"
        },
        {
            "title": "Draugiem.lv",
            "hex": "FF6600",
            "source": "https://www.frype.com/applications/dev/docs/logos/"
        },
        {
            "title": "Dribbble",
            "hex": "EA4C89",
            "source": "https://dribbble.com/branding"
        },
        {
            "title": "Dropbox",
            "hex": "007EE5",
            "source": "https://www.dropbox.com/branding"
        },
        {
            "title": "Drupal",
            "hex": "0678BE",
            "source": "https://www.drupal.org/drupalorg/style-guide/colors"
        },
        {
            "title": "eBay",
            "hex": "E53238",
            "source": "https://go.developer.ebay.com/logos"
        },
        {
            "title": "Ello",
            "hex": "000000",
            "source": "https://ello.co"
        },
        {
            "title": "Empire Kred",
            "hex": "72BE50",
            "source": "http://www.empire.kred"
        },
        {
            "title": "Ethereum",
            "hex": "3C3C3D",
            "source": "https://www.ethereum.org/images/logos/Ethereum_Visual_Identity_1.0.0.pdf"
        },
        {
            "title": "Etsy",
            "hex": "F45800",
            "source": "https://www.etsy.com/uk/press"
        },
        {
            "title": "Eventbrite",
            "hex": "F6682F",
            "source": "https://www.eventbrite.com"
        },
        {
            "title": "Event Store",
            "hex": "5AB552",
            "source": "https://github.com/eventstore/brand"
        },
        {
            "title": "Evernote",
            "hex": "2DBE60",
            "source": "https://evernote.com/brand/color-palette/"
        },
        {
            "title": "Everplaces",
            "hex": "FA4B32",
            "source": "https://everplaces.com"
        },
        {
            "title": "Facebook",
            "hex": "3B5998",
            "source": "https://www.facebookbrand.com"
        },
        {
            "title": "FeatHub",
            "hex": "9B9B9B",
            "source": "http://feathub.com/"
        },
        {
            "title": "Feedly",
            "hex": "6CC655",
            "source": "https://worldvectorlogo.com/logo/feedly"
        },
        {
            "title": "Fitbit",
            "hex": "00B0B9",
            "source": "http://www.fitbit.com/uk/home"
        },
        {
            "title": "Flickr",
            "hex": "0063DC",
            "source": "https://worldvectorlogo.com/logo/flickr-1"
        },
        {
            "title": "Flipboard",
            "hex": "E12828",
            "source": "https://about.flipboard.com/brand-guidelines"
        },
        {
            "title": "Fnac",
            "hex": "E1A925",
            "source": "http://www.fnac.com/"
        },
        {
            "title": "Foursquare",
            "hex": "F94877",
            "source": "https://foursquare.com/about/logos"
        },
        {
            "title": "freeCodeCamp",
            "hex": "006600",
            "source": "https://freecodecamp.com"
        },
        {
            "title": "Garmin",
            "hex": "007CC3",
            "source": "https://developer.garmin.com/resources/brand-guidelines/"
        },
        {
            "title": "Gauges",
            "hex": "339966",
            "source": "http://get.gaug.es/"
        },
        {
            "title": "Geeklist",
            "hex": "8CC63F",
            "source": "https://geekli.st/press"
        },
        {
            "title": "Geocaching",
            "hex": "467126",
            "source": "https://www.geocaching.com/about/logousage.aspx"
        },
        {
            "title": "Gerrit",
            "hex": "EEEEEE",
            "source": "https://gerrit-review.googlesource.com/c/75842/"
        },
        {
            "title": "Ghost",
            "hex": "718087",
            "source": "https://ghost.org/about/logos"
        },
        {
            "title": "Git",
            "hex": "F14E32",
            "source": "http://git-scm.com/downloads/logos"
        },
        {
            "title": "GitHub",
            "hex": "181717",
            "source": "https://github.com/logos"
        },
        {
            "title": "GitLab",
            "hex": "E24329",
            "source": "https://about.gitlab.com/press/"
        },
        {
            "title": "Gitter",
            "hex": "FF0064",
            "source": "https://gitter.im/"
        },
        {
            "title": "Glassdoor",
            "hex": "7CB228",
            "source": "http://www.glassdoor.com/press/images"
        },
        {
            "title": "Gmail",
            "hex": "D14836",
            "source": "https://material.io/guidelines/resources/sticker-sheets-icons.html#sticker-sheets-icons-components"
        },
        {
          "title": "GNU",
          "hex": "A42E2B",
          "source": "https://gnu.org"
        },
        {
            "title": "GoldenLine",
            "hex": "FBBF00",
            "source": "http://www.goldenline.pl"
        },
        {
            "title": "Goodreads",
            "hex": "663300",
            "source": "https://www.goodreads.com/about/press"
        },
        {
            "title": "Google",
            "hex": "4285F4",
            "source": "https://developers.google.com/+/branding-guidelines?hl=en"
        },
        {
            "title": "Google Analytics",
            "hex": "FFC107",
            "source": "https://analytics.google.com"
        },
        {
            "title": "Google Drive",
            "hex": "4386FC",
            "source": "https://developers.google.com/drive/web/branding"
        },
        {
            "title": "Google Hangouts",
            "hex": "0C9D58",
            "source": "https://material.google.com/resources/sticker-sheets-icons.html#sticker-sheets-icons-components"
        },
        {
            "title": "Google Keep",
            "hex": "FFBB00",
            "source": "https://play.google.com/store/apps/details?id=com.google.android.keep"
        },
        {
            "title": "Google Play",
            "hex": "607D8B",
            "source": "https://getsello.com"
        },
        {
            "title": "Google+",
            "hex": "DC4E41",
            "source": "https://developers.google.com/+/branding-guidelines"
        },
        {
            "title": "GOV.UK",
            "hex": "005EA5",
            "source": "https://github.com/alphagov/design-assets/tree/master/Icons"
        },
        {
            "title": "Graphcool",
            "hex": "27AE60",
            "source": "https://www.graph.cool"
        },
        {
            "title": "GraphQL",
            "hex": "E10098",
            "source": "http://graphql.org/"
        },
        {
            "title": "Gratipay",
            "hex": "663300",
            "source": "https://gratipay.com"
        },
        {
            "title": "Grav",
            "hex": "221E1F",
            "source": "http://getgrav.org/media"
        },
        {
            "title": "Gravatar",
            "hex": "1E8CBE",
            "source": "https://automattic.com/press"
        },
        {
            "title": "Gulp",
            "hex": "DA4648",
            "source": "https://github.com/gulpjs/artwork/blob/master/gulp.svg"
        },
        {
            "title": "Gumtree",
            "hex": "72EF36",
            "source": "https://www.gumtree.com"
        },
        {
            "title": "HackerRank",
            "hex": "2EC866",
            "source": "https://www.hackerrank.com/"
        },
        {
            "title": "Hackster",
            "hex": "1BACF7",
            "source": "https://drive.google.com/file/d/0B3aqzR8LzoqdT1p4ZUlWVnJ1elk/view?usp=sharing"
        },
        {
            "title": "Haskell",
            "hex": "5D4F85",
            "source": "https://commons.wikimedia.org/wiki/File:Haskell-Logo.svg"
        },
        {
            "title": "Hatena Bookmark",
            "hex": "00A4DE",
            "source": "http://hatenacorp.jp/press/resource"
        },
        {
            "title": "Heroku",
            "hex": "430098",
            "source": "https://www.heroku.com"
        },
        {
            "title": "Hexo",
            "hex": "0E83CD",
            "source": "https://hexo.io/"
        },
        {
            "title": "HipChat",
            "hex": "205281",
            "source": "http://hipchat.com"
        },
        {
            "title": "Hootsuite",
            "hex": "000000",
            "source": "https://hootsuite.com/en-gb/about/media-kit"
        },
        {
            "title": "Houzz",
            "hex": "7AC142",
            "source": "http://www.houzz.co.uk/buttonsAndBadges"
        },
        {
            "title": "HTML5",
            "hex": "E34F26",
            "source": "http://www.w3.org/html/logo/"
        },
        {
            "title": "Hulu",
            "hex": "66AA33",
            "source": "http://www.hulu.com/press/assets"
        },
        {
            "title": "iFixit",
            "hex": "0071CE",
            "source": "https://www.ifixit.com/"
        },
        {
            "title": "IMDb",
            "hex": "E6B91E",
            "source": "http://www.imdb.com/pressroom/brand_guidelines"
        },
        {
            "title": "Inkscape",
            "hex": "000000",
            "source": "https://commons.wikimedia.org/wiki/File:Inkscape_Logo.svg"
        },
        {
            "title": "Instacart",
            "hex": "43B02A",
            "source": "https://www.instacart.com/press"
        },
        {
            "title": "Instagram",
            "hex": "E4405F",
            "source": "https://www.instagram-brand.com"
        },
        {
            "title": "Instapaper",
            "hex": "1F1F1F",
            "source": "https://www.instapaper.com/"
        },
        {
            "title": "Intel",
            "hex": "0071C5",
            "source": "https://www.intel.com"
        },
        {
            "title": "Intercom",
            "hex": "1F8DED",
            "source": "https://www.intercom.io"
        },
        {
            "title": "InVision",
            "hex": "FF3366",
            "source": "https://projects.invisionapp.com/boards/BX4P1DY5H46R"
        },
        {
            "title": "JavaScript",
            "hex": "F7DF1E",
            "source": "https://github.com/voodootikigod/logo.js"
        },
        {
            "title": "Jekyll",
            "hex": "CC0000",
            "source": "https://github.com/jekyll/brand"
        },
        {
            "title": "Jenkins",
            "hex": "D24939",
            "source": "https://wiki.jenkins-ci.org/display/JENKINS/Logo"
        },
        {
            "title": "JIRA",
            "hex": "172B4D",
            "source": "https://www.atlassian.com/company/news/press-kit"
        },
        {
            "title": "Joomla",
            "hex": "5091CD",
            "source": "https://docs.joomla.org/Joomla:Brand_Identity_Elements"
        },
        {
            "title": "JSFiddle",
            "hex": "4679A4",
            "source": "http://doc.jsfiddle.net/meta/downloads.html"
        },
        {
            "title": "JSON",
            "hex": "000000",
            "source": "https://commons.wikimedia.org/wiki/File:JSON_vector_logo.svg"
        },
        {
            "title": "JustGiving",
            "hex": "AD29B6",
            "source": "https://justgiving.com"
        },
        {
            "title": "Kaggle",
            "hex": "20BEFF",
            "source": "https://www.kaggle.com/contact"
        },
        {
            "title": "Keybase",
            "hex": "33A0FF",
            "source": "https://github.com/keybase/client/tree/master/media/logos"
        },
        {
            "title": "Khan Academy",
            "hex": "9DB63B",
            "source": "https://khanacademy.zendesk.com/hc/en-us/articles/202483630-Press-room"
        },
        {
            "title": "Kickstarter",
            "hex": "2BDE73",
            "source": "https://www.kickstarter.com/help/brand_assets"
        },
        {
            "title": "Kik",
            "hex": "82BC23",
            "source": "http://www.kik.com/press"
        },
        {
            "title": "Kirby",
            "hex": "FF0100",
            "source": "http://getkirby.com/assets/images/logo.svg"
        },
        {
            "title": "Klout",
            "hex": "E44600",
            "source": "https://klout.com/s/developers/styleguide"
        },
        {
            "title": "Koding",
            "hex": "00B057",
            "source": "https://koding.com/About"
        },
        {
            "title": "Lanyrd",
            "hex": "3C80CA",
            "source": "http://lanyrd.com/help/faq/#branding"
        },
        {
            "title": "Laravel",
            "hex": "E74430",
            "source": "https://github.com/laravel/art"
        },
        {
            "title": "Last.fm",
            "hex": "D51007",
            "source": "http://www.last.fm/about/resources"
        },
        {
            "title": "Launchpad",
            "hex": "F8C300",
            "source": "https://help.launchpad.net/logo/submissions"
        },
        {
            "title": "Letterboxd",
            "hex": "00D735",
            "source": "https://letterboxd.com/about/logos/"
        },
        {
            "title": "Line",
            "hex": "00C300",
            "source": "http://line.me/en/logo"
        },
        {
            "title": "LinkedIn",
            "hex": "0077B5",
            "source": "https://brand.linkedin.com"
        },
        {
            "title": "Linux",
            "hex": "FCC624",
            "source": "http://www.linuxfoundation.org/about/about-linux"
        },
        {
            "title": "Linux Foundation",
            "hex": "009BEE",
            "source": "http://www.linuxfoundation.org/about/about-linux"
        },
        {
            "title": "LiveJournal",
            "hex": "00B0EA",
            "source": "http://www.livejournal.com"
        },
        {
            "title": "Livestream",
            "hex": "CF202E",
            "source": "https://livestream.com/press"
        },
        {
            "title": "Macy’s",
            "hex": "E11A2B",
            "source": "http://macys.com"
        },
        {
            "title": "Magento",
            "hex": "EE672F",
            "source": "http://magento.com"
        },
        {
            "title": "MailChimp",
            "hex": "2C9AB7",
            "source": "http://mailchimp.com/about/brand-assets"
        },
        {
            "title": "MakerBot",
            "hex": "FF1E0D",
            "source": "http://www.makerbot.com/makerbot-press-assets"
        },
        {
            "title": "MasterCard",
            "hex": "EB001B",
            "source": "https://brand.mastercard.com/brandcenter/mastercard-brand-mark/downloads.html"
        },
        {
            "title": "Mastodon",
            "hex": "189EFC",
            "source": "https://github.com/tootsuite/mastodon/blob/master/app/assets/images/logo.svg"
        },
        {
            "title": "Matternet",
            "hex": "261C29",
            "source": "http://mttr.net"
        },
        {
            "title": "MediaTemple",
            "hex": "000000",
            "source": "https://mediatemple.net/company/about-us"
        },
        {
            "title": "Medium",
            "hex": "1C1B1A",
            "source": "https://medium.design/logos-and-brand-guidelines-f1a01a733592"
        },
        {
            "title": "Meetup",
            "hex": "E2373C",
            "source": "https://www.meetup.com/help/customer/portal/articles/1802998-promotional-materials-for-your-meetup/"
        },
        {
            "title": "Messenger",
            "hex": "0084FF",
            "source": "https://worldvectorlogo.com/logo/facebook-messenger"
        },
        {
            "title": "Meteor",
            "hex": "DE4F4F",
            "source": "http://logo.meteorapp.com/"
        },
        {
            "title": "Microgenetics",
            "hex": "FF0000",
            "source": "http://microgenetics.co.uk/"
        },
        {
            "title": "Microsoft",
            "hex": "666666",
            "source": "https://ratnacahayarina.files.wordpress.com/2014/03/microsoft.pdf"
        },
        {
            "title": "Microsoft Access",
            "hex": "BA141A",
            "source": "https://www.office.com"
        },
        {
            "title": "Microsoft Excel",
            "hex": "217346",
            "source": "https://www.office.com"
        },
        {
            "title": "Microsoft OneNote",
            "hex": "80397B",
            "source": "https://www.office.com"
        },
        {
            "title": "Microsoft Outlook",
            "hex": "0072C6",
            "source": "https://www.office.com"
        },
        {
            "title": "Microsoft PowerPoint",
            "hex": "D24726",
            "source": "https://www.office.com"
        },
        {
            "title": "Microsoft Word",
            "hex": "2B579A",
            "source": "https://www.office.com"
        },
        {
            "title": "Minecraft",
            "hex": "62B74A",
            "source": "https://minecraft.net/"
        },
        {
            "title": "Minutemailer",
            "hex": "3ABFE6",
            "source": "https://minutemailer.com/press"
        },
        {
            "title": "Mixcloud",
            "hex": "314359",
            "source": "https://www.mixcloud.com/branding"
        },
        {
            "title": "Monero",
            "hex": "FF6600",
            "source": "https://getmonero.org"
        },
        {
            "title": "Monkey tie",
            "hex": "FFC619",
            "source": "https://www.monkey-tie.com/presse"
        },
        {
            "title": "Monogram",
            "hex": "FDB22A",
            "source": "http://monogram.me"
        },
        {
            "title": "Moo",
            "hex": "00945E",
            "source": "https://www.moo.com/uk/about/press.html"
        },
        {
            "title": "Mozilla",
            "hex": "000000",
            "source": "https://mozilla.ninja/our-logo"
        },
        {
            "title": "Myspace",
            "hex": "030303",
            "source": "https://myspace.com/pressroom/assetslogos"
        },
        {
            "title": "Netflix",
            "hex": "E50914",
            "source": "https://commons.wikimedia.org/wiki/File:Netflix_2014_logo.svg"
        },
        {
            "title": "Netlify",
            "hex": "00C7B7",
            "source": "https://www.netlify.com/press/"
        },
        {
            "title": "Nextdoor",
            "hex": "00B246",
            "source": "https://nextdoor.com/newsroom/"
        },
        {
            "title": "NGINX",
            "hex": "269539",
            "source": "https://www.nginx.com/"
        },
        {
            "title": "Nintendo",
            "hex": "8F8F8F",
            "source": "https://en.wikipedia.org/wiki/Nintendo#/media/File:Nintendo.svg"
        },
        {
            "title": "Nintendo Switch",
            "hex": "E60012",
            "source": "http://www.nintendo.co.uk/"
        },
        {
            "title": "Node.js",
            "hex": "339933",
            "source": "https://nodejs.org/en/about/resources/"
        },
        {
            "title": "NPM",
            "hex": "CB3837",
            "source": "https://github.com/npm/logos"
        },
        {
            "title": "Nucleo",
            "hex": "766DCC",
            "source": "https://nucleoapp.com/wp-content/themes/nucleo-webapp-12/img/logo.svg"
        },
        {
            "title": "Oculus",
            "hex": "1C1E20",
            "source": "https://www.oculus.com/en-us/press-kit"
        },
        {
            "title": "Odnoklassniki",
            "hex": "F4731C",
            "source": "http://v.ok.ru/logo.html"
        },
        {
            "title": "OneDrive",
            "hex": "094AB2",
            "source": "https://msdn.microsoft.com/en-us/onedrive/dn673556.aspx"
        },
        {
            "title": "Opera",
            "hex": "FF1B2D",
            "source": "https://github.com/operasoftware/logo"
        },
        {
            "title": "Origin",
            "hex": "F56C2D",
            "source": "https://www.origin.com/gbr/en-us/store"
        },
        {
            "title": "Overcast",
            "hex": "FC7E0F",
            "source": "https://overcast.fm"
        },
        {
            "title": "OVH",
            "hex": "123F6D",
            "source": "https://www.ovh.com/fr/news/logo-ovh.xml"
        },
        {
            "title": "Pagekit",
            "hex": "212121",
            "source": "https://pagekit.com/logo-guide"
        },
        {
            "title": "Pandora",
            "hex": "005483",
            "source": "http://blog.pandora.com/us/the-color-of-music-unveiling-a-new-pandora-look-that-reflects-your-music-experience/"
        },
        {
            "title": "Patreon",
            "hex": "E6461A",
            "source": "https://worldvectorlogo.com/logo/patreon"
        },
        {
            "title": "PayPal",
            "hex": "00457C",
            "source": "https://www.paypal-marketing.com/html/partner/na/portal-v2/pdf/PP_Masterbrandguidelines_v21_mm.pdf"
        },
        {
            "title": "Periscope",
            "hex": "40A4C4",
            "source": "https://www.periscope.tv/press"
        },
        {
            "title": "Pinboard",
            "hex": "0000FF",
            "source": "https://commons.wikimedia.org/wiki/File:Feedbin-Icon-share-pinboard.svg"
        },
        {
            "title": "Pingdom",
            "hex": "FFF000",
            "source": "https://tools.pingdom.com"
        },
        {
            "title": "Pingup",
            "hex": "00B1AB",
            "source": "http://pingup.com/resources"
        },
        {
            "title": "Pinterest",
            "hex": "BD081C",
            "source": "https://business.pinterest.com/en/brand-guidelines"
        },
        {
            "title": "PlanGrid",
            "hex": "0085DE",
            "source": "https://plangrid.com/en/"
        },
        {
            "title": "Player.me",
            "hex": "C0379A",
            "source": "https://player.me/p/about-us"
        },
        {
            "title": "PlayStation",
            "hex": "003399",
            "source": "http://uk.playstation.com/media/DPBjbK0o/CECH-4202_4203%20PS3_QSG_GB_Eastern_3_web_vf1.pdf"
        },
        {
            "title": "Plex",
            "hex": "E5A00D",
            "source": "http://brand.plex.tv/d/qxmJ3odkK0fj/plex-style-guide"
        },
        {
            "title": "Pluralsight",
            "hex": "F15B2A",
            "source": "https://www.pluralsight.com/newsroom/brand-assets"
        },
        {
            "title": "Plurk",
            "hex": "E9443D",
            "source": "https://www.plurk.com/brandInfo"
        },
        {
            "title": "Pocket",
            "hex": "EF3F56",
            "source": "https://getpocket.com/blog/press/"
        },
        {
            "title": "Podcasts",
            "hex": "9933CC",
            "source": "https://www.apple.com/itunes/marketing-on-podcasts/identity-guidelines.html#apple-podcasts-icon"
        },
        {
            "title": "Prismic",
            "hex": "484A7A",
            "source": "https://prismic.io/"
        },
        {
            "title": "ProcessWire",
            "hex": "EF145F",
            "source": "https://github.com/processwire"
        },
        {
            "title": "Product Hunt",
            "hex": "DA552F",
            "source": "https://www.producthunt.com/branding"
        },
        {
            "title": "Proto.io",
            "hex": "34A7C1",
            "source": "https://proto.io/en/presskit"
        },
        {
            "title": "ProtonMail",
            "hex": "9497CE",
            "source": "https://protonmail.com/media-kit"
        },
        {
            "title": "Quantopian",
            "hex": "C50000",
            "source": "https://www.quantopian.com"
        },
        {
            "title": "Quora",
            "hex": "B92B27",
            "source": "https://www.quora.com"
        },
        {
            "title": "Raspberry Pi",
            "hex": "C7053D",
            "source": "https://www.raspberrypi.org/trademark-rules"
        },
        {
            "title": "Rdio",
            "hex": "008FD5",
            "source": "https://commons.wikimedia.org/wiki/File:Rdio.svg"
        },
        {
            "title": "React",
            "hex": "00D8FF",
            "source": "https://facebook.github.io/react/"
        },
        {
            "title": "Readability",
            "hex": "990000",
            "source": "https://readability.com/about"
        },
        {
            "title": "Read the Docs",
            "hex": "8CA1AF",
            "source": "https://github.com/rtfd/readthedocs.org/blob/master/media/readthedocsbranding.ai"
        },
        {
            "title": "Reddit",
            "hex": "FF4500",
            "source": "https://worldvectorlogo.com/logo/reddit-2"
        },
        {
            "title": "Redux",
            "hex": "764ABC",
            "source": "https://github.com/reactjs/redux/tree/master/logo"
        },
        {
            "title": "ReverbNation",
            "hex": "E43526",
            "source": "https://www.reverbnation.com"
        },
        {
            "title": "Roots",
            "hex": "27AE60",
            "source": "https://roots.io/"
        },
        {
            "title": "RSS",
            "hex": "FFA500",
            "source": "https://en.wikipedia.org/wiki/Feed_icon"
        },
        {
            "title": "Ruby",
            "hex": "CC342D",
            "source": "https://www.ruby-lang.org/en/about/logo/"
        },
        {
            "title": "Runkeeper",
            "hex": "2DC9D7",
            "source": "https://runkeeper.com/partnerships"
        },
        {
            "title": "Salesforce",
            "hex": "00A1E0",
            "source": "https://www.salesforce.com/"
        },
        {
            "title": "Sass",
            "hex": "CC6699",
            "source": "http://sass-lang.com/styleguide/brand"
        },
        {
            "title": "Sauce Labs",
            "hex": "E2231A",
            "source": "https://saucelabs.com/"
        },
        {
            "title": "Scribd",
            "hex": "1A7BBA",
            "source": "https://www.scribd.com"
        },
        {
            "title": "Sega",
            "hex": "0089CF",
            "source": "https://en.wikipedia.org/wiki/Sega#/media/File:Sega_logo.svg"
        },
        {
            "title": "Sellfy",
            "hex": "21B352",
            "source": "https://sellfy.com/about/"
        },
        {
<<<<<<< HEAD
=======
            "title": "Sentia Yoga",
            "hex": "4CAF50",
            "source": "http://sentiayoga.com/"
        },
        {
>>>>>>> e75b2766
            "title": "Sentry",
            "hex": "FB4226",
            "source": "https://sentry.io/branding/"
        },
        {
            "title": "Server Fault",
            "hex": "E7282D",
            "source": "http://stackoverflow.com/company/logos"
        },
        {
            "title": "Shopify",
            "hex": "7AB55C",
            "source": "https://press.shopify.com/brand"
        },
        {
            "title": "Signal",
            "hex": "2592E9",
            "source": "https://play.google.com/store/apps/details?id=org.thoughtcrime.securesms"
        },
        {
            "title": "Simple Icons",
            "hex": "111111",
            "source": "https://simpleicons.org/"
        },
        {
            "title": "Sina Weibo",
            "hex": "E6162D",
            "source": "https://en.wikipedia.org/wiki/Sina_Weibo"
        },
        {
            "title": "SitePoint",
            "hex": "258AAF",
            "source": "http://www.sitepoint.com"
        },
        {
            "title": "Skyliner",
            "hex": "2FCEA0",
            "source": "https://www.skyliner.io/help"
        },
        {
            "title": "Skype",
            "hex": "00AFF0",
            "source": "http://blogs.skype.com/?attachment_id=56273"
        },
        {
            "title": "Slack",
            "hex": "56B68B",
            "source": "https://slack.com/brand-guidelines"
        },
        {
            "title": "Slashdot",
            "hex": "026664",
            "source": "https://commons.wikimedia.org/wiki/File:Slashdot_wordmark_and_logo.svg"
        },
        {
            "title": "SlickPic",
            "hex": "FF880F",
            "source": "https://www.slickpic.com/"
        },
        {
            "title": "Slides",
            "hex": "E4637C",
            "source": "https://slides.com/about"
        },
        {
            "title": "Smashing Magazine",
            "hex": "E85C33",
            "source": "https://www.smashingmagazine.com/"
        },
        {
            "title": "Snapchat",
            "hex": "FFFC00",
            "source": "https://www.snapchat.com/brand-guidelines"
        },
        {
            "title": "Sogou",
            "hex": "FB6022",
            "source": "https://www.sogou.com/"
        },
        {
            "title": "Songkick",
            "hex": "F80046",
            "source": "http://blog.songkick.com/media-assets"
        },
        {
            "title": "SoundCloud",
            "hex": "FF3300",
            "source": "https://soundcloud.com/press"
        },
        {
            "title": "SourceForge",
            "hex": "535353",
            "source": "https://sourceforge.net/"
        },
        {
            "title": "SparkPost",
            "hex": "FA6423",
            "source": "https://www.sparkpost.com/"
        },
        {
            "title": "Speaker Deck",
            "hex": "339966",
            "source": "https://speakerdeck.com/"
        },
        {
            "title": "Spotify",
            "hex": "1ED760",
            "source": "https://developer.spotify.com/design"
        },
        {
            "title": "Spotlight",
            "hex": "352A71",
            "source": "https://www.spotlight.com/"
        },
        {
            "title": "Spreaker",
            "hex": "F5C300",
            "source": "http://www.spreaker.com/press"
        },
        {
            "title": "Squarespace",
            "hex": "000000",
            "source": "http://squarespace.com/brand-guidelines"
        },
        {
            "title": "Stack Exchange",
            "hex": "1E5397",
            "source": "http://stackoverflow.com/company/logos"
        },
        {
            "title": "Stack Overflow",
            "hex": "FE7A16",
            "source": "http://stackoverflow.com"
        },
        {
            "title": "Statamic",
            "hex": "1F3641",
            "source": "http://statamic.com/press"
        },
        {
            "title": "Steam",
            "hex": "000000",
            "source": "https://partner.steamgames.com/public/marketing/Steam_Guidelines_02102016.pdf"
        },
        {
            "title": "Steem",
            "hex": "4BA2F2",
            "source": "https://steem.io/"
        },
        {
            "title": "Stitcher",
            "hex": "000000",
            "source": "https://www.stitcher.com/"
        },
        {
            "title": "Storify",
            "hex": "3A98D9",
            "source": "https://storify.com"
        },
        {
            "title": "Strava",
            "hex": "FC4C02",
            "source": "https://itunes.apple.com/us/app/strava-running-and-cycling-gps/id426826309"
        },
        {
            "title": "Stripe",
            "hex": "008CDD",
            "source": "https://stripe.com/about/resources"
        },
        {
            "title": "StubHub",
            "hex": "003168",
            "source": "http://www.stubhub.com"
        },
        {
            "title": "StumbleUpon",
            "hex": "EB4924",
            "source": "http://corp.stumbleupon.com/press"
        },
        {
            "title": "StyleShare",
            "hex": "231F20",
            "source": "http://about.stylesha.re/en/press/presskit/"
        },
        {
            "title": "Sublime Text",
            "hex": "272822",
            "source": "https://en.wikipedia.org/wiki/File:Sublime_Text_Logo.png"
        },
        {
            "title": "Subversion",
            "hex": "809CC9",
            "source": "http://subversion.apache.org/logo"
        },
        {
            "title": "Super User",
            "hex": "2EACE3",
            "source": "http://stackoverflow.com/company/logos"
        },
        {
            "title": "Swarm",
            "hex": "FBB631",
            "source": "https://foursquare.com/about/logos"
        },
        {
            "title": "Symfony",
            "hex": "000000",
            "source": "https://symfony.com/logo"
        },
        {
            "title": "TED",
            "hex": "E62B1E",
            "source": "https://www.ted.com/participate/organize-a-local-tedx-event/tedx-organizer-guide/branding-promotions/logo-and-design/your-tedx-logo"
        },
        {
            "title": "Teespring",
            "hex": "39ACE6",
            "source": "https://teespring.com"
        },
        {
            "title": "Telegram",
            "hex": "2CA5E0",
            "source": "https://commons.wikimedia.org/wiki/File:Telegram_alternative_logo.svg"
        },
        {
            "title": "Tencent QQ",
            "hex": "12B7F5",
            "source": "http://im.qq.com/"
        },
        {
            "title": "Tesla",
            "hex": "CC0000",
            "source": "http://www.teslamotors.com/en_GB/about"
        },
        {
            "title": "The Mighty",
            "hex": "D0072A",
            "source": "https://themighty.com/"
        },
        {
            "title": "Tinder",
            "hex": "FF6B6B",
            "source": "http://www.gotinder.com/press"
        },
        {
            "title": "Toggl",
            "hex": "C5000B",
            "source": "https://blog.toggl.com/media-kit/"
        },
        {
            "title": "Topcoder",
            "hex": "29A8E0",
            "source": "http://topcoder.com/"
        },
        {
            "title": "Toptal",
            "hex": "3863A0",
            "source": "https://www.toptal.com/branding"
        },
        {
            "title": "Trakt",
            "hex": "ED1C24",
            "source": "https://trakt.tv"
        },
        {
            "title": "Travis CI",
            "hex": "39A85B",
            "source": "https://travis-ci.org"
        },
        {
            "title": "Treehouse",
            "hex": "5FCF80",
            "source": "https://teamtreehouse.com/about"
        },
        {
            "title": "Trello",
            "hex": "0079BF",
            "source": "https://trello.com/about/branding"
        },
        {
            "title": "TripAdvisor",
            "hex": "589442",
            "source": "http://www.tripadvisor.co.uk/PressCenter"
        },
        {
            "title": "Trulia",
            "hex": "53B50A",
            "source": "http://www.trulia.com"
        },
        {
            "title": "Tumblr",
            "hex": "36465D",
            "source": "https://www.tumblr.com/logo"
        },
        {
            "title": "Twilio",
            "hex": "F22F46",
            "source": "https://www.twilio.com/company/brand"
        },
        {
            "title": "Twitch",
            "hex": "6441A5",
            "source": "http://www.twitch.tv/p/brand-assets"
        },
        {
            "title": "Twitter",
            "hex": "1DA1F2",
            "source": "https://brand.twitter.com"
        },
        {
            "title": "Twoo",
            "hex": "FF7102",
            "source": "http://www.twoo.com/about/press"
        },
        {
            "title": "Uber",
            "hex": "000000",
            "source": "https://www.uber.com/media/"
        },
        {
            "title": "Ubuntu",
            "hex": "E95420",
            "source": "https://insights.ubuntu.com/press-centre"
        },
        {
            "title": "Udacity",
            "hex": "01B3E3",
            "source": "https://www.udacity.com"
        },
        {
            "title": "UIkit",
            "hex": "2396F3",
            "source": "https://getuikit.com"
        },
        {
            "title": "Umbraco",
            "hex": "00BEC1",
            "source": "https://umbraco.com/"
        },
        {
            "title": "Upwork",
            "hex": "6FDA44",
            "source": "https://www.upwork.com/press/"
        },
        {
            "title": "Viadeo",
            "hex": "F88D2D",
            "source": "http://corporate.viadeo.com/en/media/resources"
        },
        {
            "title": "Viber",
            "hex": "7C529E",
            "source": "http://www.viber.com/en/media-kit"
        },
        {
            "title": "Vimeo",
            "hex": "1AB7EA",
            "source": "https://vimeo.com/about/brand_guidelines"
        },
        {
            "title": "Vine",
            "hex": "11B48A",
            "source": "https://vine.co/logo"
        },
        {
            "title": "Virb",
            "hex": "0093DA",
            "source": "http://virb.com/about"
        },
        {
            "title": "Visa",
            "hex": "142787",
            "source": "https://commons.wikimedia.org/wiki/File:Visa_2014_logo_detail.svg"
        },
        {
            "title": "Visual Studio Code",
            "hex": "0271BC",
            "source": "https://commons.wikimedia.org/wiki/File:Visual_Studio_2013_Logo.svg"
        },
        {
            "title": "VK",
            "hex": "6383A8",
            "source": "https://vk.com/about"
        },
        {
            "title": "VSCO",
            "hex": "000000",
            "source": "https://vsco.co/about/press/vsco-releases-redesigned-mobile-app"
        },
        {
            "title": "Vue.js",
            "hex": "4FC08D",
            "source": "https://github.com/vuejs/art"
        },
        {
            "title": "WebStorm",
            "hex": "00CDD7",
            "source": "https://www.jetbrains.com/company/brand/#section=images-logos"
        },
        {
            "title": "WeChat",
            "hex": "7BB32E",
            "source": "https://worldvectorlogo.com/logo/wechat-3"
        },
        {
            "title": "WhatsApp",
            "hex": "25D366",
            "source": "https://www.whatsappbrand.com"
        },
        {
            "title": "When I Work",
            "hex": "51A33D",
            "source": "https://wheniwork.com/"
        },
        {
            "title": "Wii",
            "hex": "8B8B8B",
            "source": "https://de.wikipedia.org/wiki/Datei:WiiU.svg"
        },
        {
            "title": "Wii U",
            "hex": "8B8B8B",
            "source": "https://de.wikipedia.org/wiki/Datei:WiiU.svg"
        },
        {
            "title": "Wikipedia",
            "hex": "000000",
            "source": "https://en.wikipedia.org/wiki/Logo_of_Wikipedia"
        },
        {
            "title": "Windows",
            "hex": "0078D6",
            "source": "https://commons.wikimedia.org/wiki/File:Windows_10_Logo.svg"
        },
        {
            "title": "Wire",
            "hex": "000000",
            "source": "http://brand.wire.com"
        },
        {
            "title": "Wix",
            "hex": "FFC233",
            "source": "http://www.wix.com/about/design-assets"
        },
        {
            "title": "WordPress",
            "hex": "21759B",
            "source": "https://wordpress.org/about/logos"
        },
        {
            "title": "WP Engine",
            "hex": "40BAC8",
            "source": "https://wpengine.com/"
        },
        {
            "title": "Xbox",
            "hex": "107C10",
            "source": "http://mspartner-public.sharepoint.com/XBOX%20Games/Xbox%20logo's%20+%20Guidelines/Xbox%20Live/Xbox_Live_Guidelines_10-4-13.pdf"
        },
        {
            "title": "Xero",
            "hex": "13B5EA",
            "source": "https://www.xero.com/uk/about/media/downloads"
        },
        {
            "title": "Xing",
            "hex": "005A5F",
            "source": "https://worldvectorlogo.com/logo/xing-icon"
        },
        {
            "title": "Y Combinator",
            "hex": "F0652F",
            "source": "https://www.ycombinator.com/press/"
        },
        {
            "title": "Yahoo!",
            "hex": "440099",
            "source": "https://en.wikipedia.org/wiki/Yahoo!"
        },
        {
            "title": "Yammer",
            "hex": "0072C6",
            "source": "https://developer.yammer.com/docs/branding-guide"
        },
        {
            "title": "Yandex",
            "hex": "FF0000",
            "source": "https://yandex.com/company/general_info/logotype_rules"
        },
        {
            "title": "Yelp",
            "hex": "C41200",
            "source": "http://www.yelp.com/brand"
        },
        {
            "title": "YouTube",
            "hex": "FF0000",
            "source": "https://www.youtube.com/yt/about/brand-resources/#logos-icons-colors"
        },
        {
            "title": "Zapier",
            "hex": "FF4A00",
            "source": "https://zapier.com/about/brand"
        },
        {
            "title": "Zendesk",
            "hex": "03363D",
            "source": "https://www.zendesk.com"
        },
        {
            "title": "Zerply",
            "hex": "9DBC7A",
            "source": "https://zerply.com/about/resources"
        },
        {
            "title": "Zillow",
            "hex": "0074E4",
            "source": "http://zillow.mediaroom.com/logos"
        }
    ]
}<|MERGE_RESOLUTION|>--- conflicted
+++ resolved
@@ -1261,14 +1261,11 @@
             "source": "https://sellfy.com/about/"
         },
         {
-<<<<<<< HEAD
-=======
             "title": "Sentia Yoga",
             "hex": "4CAF50",
             "source": "http://sentiayoga.com/"
         },
         {
->>>>>>> e75b2766
             "title": "Sentry",
             "hex": "FB4226",
             "source": "https://sentry.io/branding/"
