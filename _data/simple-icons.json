{
    "icons": [
        {
            "title": ".NET",
            "hex": "5C2D91",
            "source": "https://docs.microsoft.com/en-us/dotnet/images/hub/net.svg"
        },
        {
            "title": "1Password",
            "hex": "0094F5",
            "source": "https://1password.com/press/"
        },
        {
            "title": "500px",
            "hex": "0099E5",
            "source": "https://about.500px.com/press"
        },
        {
            "title": "About.me",
            "hex": "00A98F",
            "source": "https://about.me/assets"
        },
        {
            "title": "ABB RobotStudio",
            "hex": "FF9E0F",
            "source": "https://new.abb.com/products/robotics/en/robotstudio/downloads"
        },
        {
            "title": "Abstract",
            "hex": "191A1B",
            "source": "https://www.abstract.com/about/"
        },
        {
            "title": "Academia",
            "hex": "41454A",
            "source": "https://www.academia.edu/"
        },
        {
            "title": "ACM",
            "hex": "0085CA",
            "source": "http://identitystandards.acm.org/"
        },
        {
            "title": "Accusoft",
            "hex": "FF7E4A",
            "source": "https://company-39138.frontify.com/d/7EKFm12NQSa8/accusoft-corporation-style-guide#/style-guide/logo"
        },
        {
            "title": "AddThis",
            "hex": "FF6550",
            "source": "http://www.addthis.com/"
        },
        {
            "title": "AdGuard",
            "hex": "66B574",
            "source": "https://adguard.com/en/contribute.html"
        },
        {
            "title": "Adobe",
            "hex": "FF0000",
            "source": "https://www.adobe.com/"
        },
        {
            "title": "Adobe Acrobat Reader",
            "hex": "EE3F24",
            "source": "https://wwwimages2.adobe.com/etc/clientlibs/beagle/ace/source/font/aceui-fonts.svg"
        },
        {
            "title": "Adobe After Effects",
            "hex": "D291FF",
            "source": "https://wwwimages2.adobe.com/etc/clientlibs/beagle/ace/source/font/aceui-fonts.svg"
        },
        {
            "title": "Adobe Audition",
            "hex": "00E4BB",
            "source": "https://helpx.adobe.com/content/dam/help/mnemonics/au_cc_app_RGB.svg"
        },
        {
            "title": "Adobe Dreamweaver",
            "hex": "35FA00",
            "source": "https://wwwimages2.adobe.com/etc/clientlibs/beagle/ace/source/font/aceui-fonts.svg"
        },
        {
            "title": "Adobe Illustrator",
            "hex": "FF7C00",
            "source": "https://wwwimages2.adobe.com/etc/clientlibs/beagle/ace/source/font/aceui-fonts.svg"
        },
        {
            "title": "Adobe InDesign",
            "hex": "FD3F93",
            "source": "https://wwwimages2.adobe.com/etc/clientlibs/beagle/ace/source/font/aceui-fonts.svg"
        },
        {
            "title": "Adobe Lightroom CC",
            "hex": "3DF0F0",
            "source": "https://www.adobe.com/products/photoshop-lightroom.html"
        },
        {
            "title": "Adobe Lightroom Classic",
            "hex": "ADD5EC",
            "source": "https://www.adobe.com/products/photoshop-lightroom-classic.html"
        },
        {
            "title": "Adobe Photoshop",
            "hex": "00C8FF",
            "source": "https://wwwimages2.adobe.com/etc/clientlibs/beagle/ace/source/font/aceui-fonts.svg"
        },
        {
            "title": "Adobe Premiere",
            "hex": "EA77FF",
            "source": "https://helpx.adobe.com/content/dam/help/mnemonics/pr_cc_app_RGB.svg"
        },
        {
            "title": "Adobe Typekit",
            "hex": "87EC00",
            "source": "https://helpx.adobe.com/content/dam/help/mnemonics/tk_appicon_RGB.svg"
        },
        {
            "title": "Adobe XD",
            "hex": "FF2BC2",
            "source": "https://www.adobe.com/products/xd.html"
        },
        {
            "title": "Airbnb",
            "hex": "FF5A5F",
            "source": "https://www.airbnb.com"
        },
        {
            "title": "Algolia",
            "hex": "5468FF",
            "source": "https://www.algolia.com/press/?section=brand-guidelines"
        },
        {
            "title": "AlliedModders",
            "hex": "1578D3",
            "source": "https://forums.alliedmods.net/index.php"
        },
        {
            "title": "AlloCiné",
            "hex": "FECC00",
            "source": "http://www.allocine.fr/favicon.ico"
        },
        {
            "title": "Amazon",
            "hex": "FF9900",
            "source": "https://worldvectorlogo.com/logo/amazon-icon"
        },
        {
            "title": "Amazon Alexa",
            "hex": "00CAFF",
            "source": "https://developer.amazon.com/docs/alexa-voice-service/logo-and-brand.html"
        },
        {
            "title": "Amazon AWS",
            "hex": "232F3E",
            "source": "https://upload.wikimedia.org/wikipedia/commons/9/93/Amazon_Web_Services_Logo.svg"
        },
        {
            "title": "AMD",
            "hex": "ED1C24",
            "source": "https://subscriptions.amd.com/greatpower/img/amd-logo-black.svg"
        },
        {
            "title": "American Express",
            "hex": "2E77BC",
            "source": "https://commons.wikimedia.org/wiki/File:American_Express_logo.svg"
        },
        {
            "title": "Anaconda",
            "hex": "42B029",
            "source": "https://www.anaconda.com/media-kit/"
        },
        {
            "title": "Analogue",
            "hex": "1A1A1A",
            "source": "https://www.analogue.co/"
        },
        {
            "title": "Anchor",
            "hex": "8940FA",
            "source": "https://anchor.fm/"
        },
        {
            "title": "Android",
            "hex": "3DDC84",
            "source": "https://developer.android.com/distribute/marketing-tools/brand-guidelines"
        },
        {
            "title": "AngelList",
            "hex": "000000",
            "source": "https://angel.co/logo"
        },
        {
            "title": "Angular",
            "hex": "DD0031",
            "source": "https://angular.io/assets/images/logos/angular/angular_solidBlack.svg"
        },
        {
            "title": "Angular Universal",
            "hex": "00ACC1",
            "source": "https://angular.io/presskit"
        },
        {
            "title": "Ansible",
            "hex": "EE0000",
            "source": "https://www.ansible.com/logos"
        },
        {
            "title": "Apache",
            "hex": "D22128",
            "source": "https://www.apache.org/foundation/press/kit/"
        },
        {
            "title": "Apache Airflow",
            "hex": "007A88",
            "source": "https://github.com/apache/airflow/tree/master/docs/img/logos"
        },
        {
            "title": "Apache Cordova",
            "hex": "E8E8E8",
            "source": "https://cordova.apache.org/artwork/"
        },
        {
            "title": "Apache Flink",
            "hex": "E6526F",
            "source": "https://flink.apache.org/material.html"
        },
        {
            "title": "Apache Kafka",
            "hex": "000000",
            "source": "https://commons.wikimedia.org/wiki/File:Apache_kafka.svg"
        },
        {
            "title": "Apache OpenOffice",
            "hex": "0E85CD",
            "source": "https://www.openoffice.org/marketing/art/galleries/logos/index.html"
        },
        {
            "title": "Apache NetBeans IDE",
            "hex": "1B6AC6",
            "source": "https://netbeans.apache.org/images/"
        },
        {
            "title": "Apache RocketMQ",
            "hex": "D77310",
            "source": "https://rocketmq.apache.org/"
        },
        {
            "title": "Apache Spark",
            "hex": "E25A1C",
            "source": "https://spark.apache.org/images/"
        },
        {
            "title": "Apple",
            "hex": "999999",
            "source": "https://worldvectorlogo.com/logo/apple"
        },
        {
            "title": "Apple Music",
            "hex": "000000",
            "source": "https://www.apple.com/itunes/marketing-on-music/identity-guidelines.html#apple-music-icon"
        },
        {
            "title": "Apple Pay",
            "hex": "000000",
            "source": "https://developer.apple.com/apple-pay/marketing/"
        },
        {
            "title": "Apple Podcasts",
            "hex": "9933CC",
            "source": "https://www.apple.com/itunes/marketing-on-podcasts/identity-guidelines.html#apple-podcasts-icon"
        },
        {
            "title": "AppVeyor",
            "hex": "00B3E0",
            "source": "https://commons.wikimedia.org/wiki/File:Appveyor_logo.svg"
        },
        {
            "title": "ARAL",
            "hex": "0063CB",
            "source": "https://upload.wikimedia.org/wikipedia/commons/6/60/Aral_Logo.svg"
        },
        {
            "title": "Arch Linux",
            "hex": "1793D1",
            "source": "https://www.archlinux.org/art/"
        },
        {
            "title": "Archive of Our Own",
            "hex": "990000",
            "source": "https://archiveofourown.org/"
        },
        {
            "title": "Arduino",
            "hex": "00979D",
            "source": "https://cdn.arduino.cc/projecthub/img/Arduino-logo.svg"
        },
        {
            "title": "ArtStation",
            "hex": "13AFF0",
            "source": "https://www.artstation.com/about/logo"
        },
        {
            "title": "arXiv",
            "hex": "B31B1B",
            "source": "https://static.arxiv.org/static/base/0.15.2/images/arxiv-logo-web.svg"
        },
        {
            "title": "Asana",
            "hex": "273347",
            "source": "https://asana.com/styles"
        },
        {
            "title": "Asciidoctor",
            "hex": "E40046",
            "source": "https://github.com/asciidoctor/brand"
        },
        {
            "title": "Atlassian",
            "hex": "0052CC",
            "source": "https://atlassian.design/guidelines/brand/logos-1"
        },
        {
            "title": "Atom",
            "hex": "66595C",
            "source": "https://commons.wikimedia.org/wiki/File:Atom_editor_logo.svg"
        },
        {
            "title": "AT&T",
            "hex": "00A8E0",
            "source": "https://commons.wikimedia.org/wiki/File:AT%26T_logo_2016.svg"
        },
        {
            "title": "Audi",
            "hex": "BB0A30",
            "source": "https://www.audi.com/ci/en/intro/basics/rings.html"
        },
        {
            "title": "Audible",
            "hex": "F8991C",
            "source": "https://commons.wikimedia.org/wiki/File:Audible_logo.svg"
        },
        {
            "title": "Aurelia",
            "hex": "ED2B88",
            "source": "https://aurelia.io/"
        },
        {
            "title": "Auth0",
            "hex": "EB5424",
            "source": "https://styleguide.auth0.com"
        },
        {
            "title": "Automatic",
            "hex": "7D8084",
            "source": "https://www.automatic.com/press"
        },
        {
            "title": "Autotask",
            "hex": "E51937",
            "source": "https://www.autotask.com/branding"
        },
        {
            "title": "Aventrix",
            "hex": "0099DD",
            "source": "https://www.aventrix.com/press"
        },
        {
            "title": "awesomeWM",
            "hex": "535D6C",
            "source": "https://awesomewm.org/"
        },
        {
            "title": "Azure Artifacts",
            "hex": "CB2E6D",
            "source": "https://azure.microsoft.com/en-us/services/devops/artifacts/"
        },
        {
            "title": "Azure DevOps",
            "hex": "0078D7",
            "source": "http://azure.com/devops"
        },
        {
            "title": "Azure Pipelines",
            "hex": "2560E0",
            "source": "https://github.com/vscode-icons/vscode-icons/pull/1741"
        },
        {
            "title": "Babel",
            "hex": "F9DC3E",
            "source": "https://babeljs.io/"
        },
        {
            "title": "Baidu",
            "hex": "2319DC",
            "source": "https://en.wikipedia.org/wiki/File:Baidu.svg"
        },
        {
            "title": "Bamboo",
            "hex": "0052CC",
            "source": "https://www.atlassian.design/guidelines/marketing/resources/logo-files"
        },
        {
            "title": "Bancontact",
            "hex": "005498",
            "source": "https://www.bancontact.com/en/promotion-material/guidelines-logo"
        },
        {
            "title": "Bandcamp",
            "hex": "408294",
            "source": "https://bandcamp.com/buttons"
        },
        {
            "title": "BandLab",
            "hex": "DC3710",
            "source": "https://blog.bandlab.com/press/"
        },
        {
            "title": "Basecamp",
            "hex": "5ECC62",
            "source": "https://basecamp.com/about/press"
        },
        {
            "title": "Bath ASU",
            "hex": "00A3E0",
            "source": "https://bathasu.com/press/"
        },
        {
            "title": "Beats",
            "hex": "005571",
            "source": "https://www.elastic.co/brand"
        },
        {
            "title": "Beats by Dre",
            "hex": "E01F3D",
            "source": "https://www.beatsbydre.com/"
        },
        {
            "title": "Behance",
            "hex": "1769FF",
            "source": "https://www.behance.net/dev/api/brand"
        },
        {
            "title": "Big Cartel",
            "hex": "222222",
            "source": "https://www.bigcartel.com"
        },
        {
            "title": "Bing",
            "hex": "008373",
            "source": "https://commons.wikimedia.org/wiki/File:Bing_logo_(2016).svg"
        },
        {
            "title": "Bit",
            "hex": "73398D",
            "source": "https://bit.dev"
        },
        {
            "title": "Bitbucket",
            "hex": "0052CC",
            "source": "https://www.atlassian.com/company/news/press-kit"
        },
        {
            "title": "Bitcoin",
            "hex": "F7931A",
            "source": "https://bitcoin.org/en"
        },
        {
            "title": "Bitdefender",
            "hex": "ED1C24",
            "source": "https://www.bitdefender.com/funzone/logos.html"
        },
        {
            "title": "Bitly",
            "hex": "EE6123",
            "source": "https://bitly.com/pages/press"
        },
        {
            "title": "Bitrise",
            "hex": "683D87",
            "source": "https://www.bitrise.io/presskit"
        },
        {
            "title": "Blackberry",
            "hex": "000000",
            "source": "https://www.blackberry.com/"
        },
        {
            "title": "Blender",
            "hex": "F5792A",
            "source": "https://www.blender.org/about/logo/"
        },
        {
            "title": "Blogger",
            "hex": "FF5722",
            "source": "https://www.blogger.com"
        },
        {
            "title": "BMC Software",
            "hex": "FE5000",
            "source": "https://www.bmc.com/"
        },
        {
            "title": "Boeing",
            "hex": "1D439C",
            "source": "https://upload.wikimedia.org/wikipedia/commons/4/4f/Boeing_full_logo.svg"
        },
        {
            "title": "Boost",
            "hex": "F69220",
            "source": "https://www.boostmobile.com/"
        },
        {
            "title": "Bootstrap",
            "hex": "563D7C",
            "source": "http://getbootstrap.com/about"
        },
        {
            "title": "Bower",
            "hex": "EF5734",
            "source": "https://bower.io/docs/about/#brand"
        },
        {
            "title": "Box",
            "hex": "0061D5",
            "source": "https://www.box.com/en-gb/about-us/press"
        },
        {
            "title": "Brand.ai",
            "hex": "0AA0FF",
            "source": "https://brand.ai/brand-ai/style"
        },
        {
            "title": "Brandfolder",
            "hex": "40D1F5",
            "source": "https://brandfolder.com/brandfolder"
        },
        {
            "title": "Brave",
            "hex": "FB542B",
            "source": "https://brave.com/brave-branding-assets/"
        },
        {
            "title": "Breaker",
            "hex": "003DAD",
            "source": "https://www.breaker.audio/i/brand"
        },
        {
            "title": "Buddy",
            "hex": "1A86FD",
            "source": "https://buddy.works/about"
        },
        {
            "title": "Buffer",
            "hex": "168EEA",
            "source": "https://buffer.com/press"
        },
        {
            "title": "Buy Me A Coffee",
            "hex": "FF813F",
            "source": "https://www.buymeacoffee.com/brand"
        },
        {
            "title": "BuzzFeed",
            "hex": "EE3322",
            "source": "http://www.buzzfeed.com/press/downloads"
        },
        {
            "title": "C",
            "hex": "A8B9CC",
            "source": "https://commons.wikimedia.org/wiki/File:The_C_Programming_Language_logo.svg"
        },

        {
            "title": "CakePHP",
            "hex": "D33C43",
            "source": "https://cakephp.org/logos"
        },
        {
            "title": "Campaign Monitor",
            "hex": "509CF6",
            "source": "https://www.campaignmonitor.com/brand"
        },
        {
            "title": "Canva",
            "hex": "00C4CC",
            "source": "https://www.canva.com/"
        },
        {
            "title": "Cash App",
            "hex": "00C244",
            "source": "https://cash.app/press"
        },
        {
            "title": "Castorama",
            "hex": "0078D7",
            "source": "https://www.castorama.fr/"
        },
        {
            "title": "Castro",
            "hex": "00B265",
            "source": "http://supertop.co/castro/press/"
        },
        {
            "title": "Cassandra",
            "hex": "1287B1",
            "source": "https://upload.wikimedia.org/wikipedia/commons/5/5e/Cassandra_logo.svg"
        },
        {
            "title": "CentOS",
            "hex": "262577",
            "source": "https://wiki.centos.org/ArtWork/Brand/Logo"
        },
        {
            "title": "CEVO",
            "hex": "1EABE2",
            "source": "https://cevo.com/"
        },
        {
            "title": "Chase",
            "hex": "117ACA",
            "source": "https://commons.wikimedia.org/wiki/File:Chase_logo_2007.svg"
        },
        {
            "title": "Chef",
            "hex": "F09820",
            "source": "https://www.chef.io/"
        },
        {
            "title": "Circle",
            "hex": "8669AE",
            "source": "https://www.circle.com/"
        },
        {
            "title": "CircleCI",
            "hex": "343434",
            "source": "https://circleci.com/press"
        },
        {
            "title": "Cirrus CI",
            "hex": "212121",
            "source": "https://cirrus-ci.org"
        },
        {
            "title": "Cisco",
            "hex": "1BA0D7",
            "source": "https://www.cisco.com/"
        },
        {
            "title": "CiviCRM",
            "hex": "81C459",
            "source": "https://civicrm.org/trademark"
        },
        {
            "title": "Clockify",
            "hex": "03A9F4",
            "source": "https://clockify.me/"
        },
        {
            "title": "Clojure",
            "hex": "5881D8",
            "source": "https://commons.wikimedia.org/wiki/File:Clojure_logo.svg"
        },
        {
            "title": "CloudBees",
            "hex": "1997B5",
            "source": "https://www.cloudbees.com/"
        },
        {
            "title": "Cloudflare",
            "hex": "F38020",
            "source": "https://www.cloudflare.com/logo/"
        },
        {
            "title": "CMake",
            "hex": "064F8C",
            "source": "https://www.kitware.com/platforms/"
        },
        {
            "title": "Codacy",
            "hex": "222F29",
            "source": "https://www.codacy.com/blog/"
        },
        {
            "title": "Codecademy",
            "hex": "1F4056",
            "source": "https://www.codecademy.com/"
        },
        {
            "title": "CodeChef",
            "hex": "5B4638",
            "source": "https://www.codechef.com/"
        },
        {
            "title": "Code Climate",
            "hex": "000000",
            "source": "https://codeclimate.com/"
        },
        {
            "title": "Codecov",
            "hex": "F01F7A",
            "source": "https://codecov.io/"
        },
        {
            "title": "CodeFactor",
            "hex": "F44A6A",
            "source": "https://www.codefactor.io/"
        },
        {
            "title": "Codeforces",
            "hex": "1F8ACB",
            "source": "http://codeforces.com/"
        },
        {
            "title": "CodeIgniter",
            "hex": "EE4623",
            "source": "https://www.codeigniter.com/help/legal"
        },
        {
            "title": "CodePen",
            "hex": "000000",
            "source": "http://codepen.io"
        },
        {
            "title": "Coderwall",
            "hex": "3E8DCC",
            "source": "https://github.com/twolfson/coderwall-svg"
        },
        {
            "title": "CodeSandbox",
            "hex": "000000",
            "source": "https://codesandbox.io"
        },
        {
            "title": "Codeship",
            "hex": "3C4858",
            "source": "https://app.codeship.com/"
        },
        {
            "title": "Codewars",
            "hex": "AD2C27",
            "source": "https://www.codewars.com"
        },
        {
            "title": "Codio",
            "hex": "4574E0",
            "source": "https://codio.com"
        },
        {
            "title": "CoffeeScript",
            "hex": "2F2625",
            "source": "https://coffeescript.org/"
        },
        {
            "title": "Composer",
            "hex": "885630",
            "source": "https://getcomposer.org/"
        },
        {
            "title": "ComproPago",
            "hex": "00AAEF",
            "source": "https://compropago.com"
        },
        {
            "title": "Conekta",
            "hex": "414959",
            "source": "https://www.conekta.io"
        },
        {
            "title": "Confluence",
            "hex": "172B4D",
            "source": "https://www.atlassian.com/company/news/press-kit"
        },
        {
            "title": "Conda-Forge",
            "hex": "000000",
            "source": "https://github.com/conda-forge/conda-forge.github.io/"
        },
        {
            "title": "Co-op",
            "hex": "00B1E7",
            "source": "http://www.co-operative.coop/corporate/press/logos/"
        },
        {
            "title": "Corona Renderer",
            "hex": "E6502A",
            "source": "https://corona-renderer.com/about"
        },
        {
            "title": "Coursera",
            "hex": "2A73CC",
            "source": "https://about.coursera.org/press"
        },
        {
            "title": "Coveralls",
            "hex": "3F5767",
            "source": "https://coveralls.io/"
        },
        {
            "title": "Adobe Creative Cloud",
            "hex": "D41818",
            "source": "https://www.adobe.io/apis/creativecloud/creativesdk/docs/websdk/adobe-creative-sdk-for-web_master/branding-guidelines.html"
        },
        {
            "title": "Creative Commons",
            "hex": "EF9421",
            "source": "https://creativecommons.org/"
        },
        {
            "title": "Crunchbase",
            "hex": "0288D1",
            "source": "https://www.crunchbase.com/home"
        },
        {
            "title": "Crunchyroll",
            "hex": "F47521",
            "source": "https://www.crunchyroll.com"
        },
        {
            "title": "CRYENGINE",
            "hex": "000000",
            "source": "https://www.cryengine.com/brand"
        },
        {
            "title": "CSS3",
            "hex": "1572B6",
            "source": "http://www.w3.org/html/logo/"
        },
        {
            "title": "CSS Wizardry",
            "hex": "F43059",
            "source": "http://csswizardry.com"
        },
        {
            "title": "Common Workflow Language",
            "hex": "B5314C",
            "source": "https://github.com/common-workflow-language/logo/blob/master/CWL-Logo-nofonts.svg"
        },
        {
            "title": "C Sharp",
            "hex": "239120",
            "source": "https://upload.wikimedia.org/wikipedia/commons/0/0d/C_Sharp_wordmark.svg"
        },
        {
            "title": "curl",
            "hex": "073551",
            "source": "https://curl.haxx.se/logo/"
        },
        {
            "title": "C++",
            "hex": "00599C",
            "source": "https://github.com/isocpp/logos"
        },
        {
            "title": "D3.js",
            "hex": "F9A03C",
            "source": "https://github.com/d3/d3-logo"
        },
        {
            "title": "Dailymotion",
            "hex": "0066DC",
            "source": "http://press.dailymotion.com/?page_id=346"
        },
        {
            "title": "Dart",
            "hex": "0175C2",
            "source": "https://github.com/dart-lang/site-shared/tree/master/src/_assets/image/dart/logo"
        },
        {
            "title": "Dashlane",
            "hex": "007C97",
            "source": "https://www.dashlane.com/"
        },
        {
            "title": "Dassault Systèmes",
            "hex": "005386",
            "source": "https://www.3ds.com/statics/menu/2/assets/img/logo/3ds-dark.svg"
        },
        {
            "title": "DataCamp",
            "hex": "33AACC",
            "source": "https://www.datacamp.com/"
        },
        {
            "title": "DAZN",
            "hex": "F8F8F5",
            "source": "https://media.dazn.com/en/assets/"
        },
        {
            "title": "dblp",
            "hex": "004F9F",
            "source": "https://dblp.org/"
        },
        {
            "title": "Debian",
            "hex": "A81D33",
            "source": "https://www.debian.org/logos"
        },
        {
            "title": "deepin",
            "hex": "007CFF",
            "source": "https://commons.wikimedia.org/wiki/File:Deepin_logo.svg"
        },
        {
            "title": "Deezer",
            "hex": "FEAA2D",
            "source": "https://deezerbrand.com/"
        },
        {
            "title": "Delicious",
            "hex": "3399FF",
            "source": "https://en.wikipedia.org/wiki/Delicious_(website)"
        },
        {
            "title": "Deliveroo",
            "hex": "00CCBC",
            "source": "https://www.deliveroo.design/"
        },
        {
            "title": "Dell",
            "hex": "007DB8",
            "source": "https://datasecurity.dell.com/wp-content/themes/dell/images/logo-dell.svg"
        },
        {
            "title": "Deno",
            "hex": "000000",
            "source": "https://github.com/denoland/deno/tree/1cc02a5d9d867f1a239ee4b69f587d8afac07b02/website/images"
        },
        {
            "title": "Dependabot",
            "hex": "025E8C",
            "source": "https://dependabot.com/dependabot-logo-symbol-square-mono.svg"
        },
        {
            "title": "Designer News",
            "hex": "2D72D9",
            "source": "https://www.designernews.co"
        },
        {
            "title": "DeviantArt",
            "hex": "05CC47",
            "source": "http://help.deviantart.com/21"
        },
        {
            "title": "devRant",
            "hex": "F99A66",
            "source": "https://devrant.com"
        },
        {
            "title": "dev.to",
            "hex": "0A0A0A",
            "source": "https://dev.to/"
        },
        {
            "title": "Diaspora",
            "hex": "000000",
            "source": "https://wiki.diasporafoundation.org/Branding"
        },
        {
            "title": "Digg",
            "hex": "000000",
            "source": "https://en.wikipedia.org/wiki/Digg"
        },
        {
            "title": "DigitalOcean",
            "hex": "0080FF",
            "source": "https://www.digitalocean.com/company/logos-and-badges/"
        },
        {
            "title": "Directus",
            "hex": "263238",
            "source": "https://directus.io/resources.html"
        },
        {
            "title": "Discord",
            "hex": "7289DA",
            "source": "https://discordapp.com/branding"
        },
        {
            "title": "Discourse",
            "hex": "000000",
            "source": "https://www.discourse.org/"
        },
        {
            "title": "Discover",
            "hex": "FF6000",
            "source": "https://www.discovernetwork.com/en-us/business-resources/free-signage-logos"
        },
        {
            "title": "Disroot",
            "hex": "50162D",
            "source": "https://git.fosscommunity.in/disroot/assests/blob/master/d.svg"
        },
        {
            "title": "Disqus",
            "hex": "2E9FFF",
            "source": "https://disqus.com/brand"
        },
        {
            "title": "Django",
            "hex": "092E20",
            "source": "https://www.djangoproject.com/community/logos/"
        },
        {
            "title": "DLNA",
            "hex": "48A842",
            "source": "https://upload.wikimedia.org/wikipedia/de/e/eb/Digital_Living_Network_Alliance_logo.svg"
        },
        {
            "title": "Docker",
            "hex": "1488C6",
            "source": "https://www.docker.com"
        },
        {
            "title": "DocuSign",
            "hex": "FFCC22",
            "source": "https://github.com/simple-icons/simple-icons/issues/1098"
        },
        {
            "title": "Dolby",
            "hex": "000000",
            "source": "https://www.dolby.com/us/en/about/brand-identity.html"
        },
        {
            "title": "Draugiem.lv",
            "hex": "FF6600",
            "source": "https://www.frype.com/applications/dev/docs/logos/"
        },
        {
            "title": "Dribbble",
            "hex": "EA4C89",
            "source": "https://dribbble.com/branding"
        },
        {
            "title": "Drone",
            "hex": "212121",
            "source": "https://github.com/drone/brand"
        },
        {
            "title": "Dropbox",
            "hex": "0061FF",
            "source": "https://www.dropbox.com/branding"
        },
        {
            "title": "Drupal",
            "hex": "0678BE",
            "source": "https://www.drupal.org/drupalorg/style-guide/colors"
        },
        {
            "title": "DTube",
            "hex": "FF0000",
            "source": "https://about.d.tube/mediakit.html"
        },
        {
            "title": "DuckDuckGo",
            "hex": "DE5833",
            "source": "https://duckduckgo.com/"
        },
        {
            "title": "Duolingo",
            "hex": "58CC02",
            "source": "https://www.duolingo.com/"
        },
        {
            "title": "Dynatrace",
            "hex": "1496FF",
            "source": "https://www.dynatrace.com/company/press-kit/"
        },
        {
            "title": "eBay",
            "hex": "E53238",
            "source": "https://go.developer.ebay.com/logos"
        },
        {
            "title": "EVRY",
            "hex": "063A54",
            "source": "https://www.evry.com/en/"
        },
        {
            "title": "Exercism",
            "hex": "009CAB",
            "source": "https://github.com/exercism/website-icons/blob/master/exercism/logo-icon.svg"
        },
        {
            "title": "Eclipse IDE",
            "hex": "2C2255",
            "source": "https://www.eclipse.org/artwork/"
        },
        {
            "title": "Elastic",
            "hex": "005571",
            "source": "https://www.elastic.co/brand"
        },
        {
            "title": "Elastic Cloud",
            "hex": "005571",
            "source": "https://www.elastic.co/brand"
        },
        {
            "title": "Elasticsearch",
            "hex": "005571",
            "source": "https://www.elastic.co/brand"
        },
        {
            "title": "Elastic Stack",
            "hex": "005571",
            "source": "https://www.elastic.co/brand"
        },
        {
            "title": "Electron",
            "hex": "47848F",
            "source": "https://electronjs.org/images/electron-logo.svg"
        },
        {
            "title": "elementary",
            "hex": "64BAFF",
            "source": "https://elementary.io/brand"
        },
        {
            "title": "Eleventy",
            "hex": "000000",
            "source": "https://www.11ty.io"
        },
        {
            "title": "Ello",
            "hex": "000000",
            "source": "https://ello.co"
        },
        {
            "title": "Elsevier",
            "hex": "FF6C00",
            "source": "https://www.elsevier.com"
        },
        {
            "title": "Ember.js",
            "hex": "E04E39",
            "source": "https://emberjs.com/logos/"
        },
        {
            "title": "Emlakjet",
            "hex": "0AE524",
            "source": "https://www.emlakjet.com/kurumsal-materyaller/"
        },
        {
            "title": "Empire Kred",
            "hex": "72BE50",
            "source": "http://www.empire.kred"
        },
        {
            "title": "Envato",
            "hex": "81B441",
            "source": "https://envato.com/"
        },
        {
            "title": "EPEL",
            "hex": "FC0000",
            "source": "https://fedoraproject.org/wiki/EPEL"
        },
        {
            "title": "Epic Games",
            "hex": "313131",
            "source": "https://www.epicgames.com/"
        },
        {
            "title": "Epson",
            "hex": "003399",
            "source": "https://global.epson.com/IR/library/"
        },
        {
            "title": "ESEA",
            "hex": "0E9648",
            "source": "https://play.esea.net/"
        },
        {
            "title": "ESLint",
            "hex": "4B32C3",
            "source": "https://eslint.org/img/logo.svg"
        },
        {
            "title": "Ethereum",
            "hex": "3C3C3D",
            "source": "https://www.ethereum.org/images/logos/Ethereum_Visual_Identity_1.0.0.pdf"
        },
        {
            "title": "Etsy",
            "hex": "F16521",
            "source": "https://www.etsy.com/uk/press"
        },
        {
            "title": "Eventbrite",
            "hex": "F05537",
            "source": "https://www.eventbrite.com/signin/"
        },
        {
            "title": "Event Store",
            "hex": "5AB552",
            "source": "https://github.com/eventstore/brand"
        },
        {
            "title": "Evernote",
            "hex": "00A82D",
            "source": "https://evernote.com/press"
        },
        {
            "title": "Everplaces",
            "hex": "FA4B32",
            "source": "https://everplaces.com"
        },
        {
            "title": "Experts Exchange",
            "hex": "00AAE7",
            "source": "https://www.experts-exchange.com/"
        },
        {
            "title": "Expo",
            "hex": "000000",
            "source": "http://expo.io"
        },
        {
            "title": "EyeEm",
            "hex": "000000",
            "source": "https://www.eyeem.com/"
        },
        {
            "title": "F-Droid",
            "hex": "1976D2",
            "source": "https://f-droid.org/"
        },
        {
            "title": "F-Secure",
            "hex": "00BAFF",
            "source": "https://vip.f-secure.com/en/marketing/logos"
        },
        {
            "title": "Facebook",
            "hex": "1877F2",
            "source": "https://en.facebookbrand.com/"
        },
        {
            "title": "FACEIT",
            "hex": "FF5500",
            "source": "https://corporate.faceit.com/branding/"
        },
        {
            "title": "Fandango",
            "hex": "FF7300",
            "source": "https://www.fandango.com"
        },
        {
            "title": "Favro",
            "hex": "512DA8",
            "source": "https://favro.com/login"
        },
        {
            "title": "FeatHub",
            "hex": "9B9B9B",
            "source": "http://feathub.com/"
        },
        {
            "title": "Fedora",
            "hex": "294172",
            "source": "https://fedoraproject.org/wiki/Logo/UsageGuidelines"
        },
        {
            "title": "Feedly",
            "hex": "2BB24C",
            "source": "https://blog.feedly.com/wp-content/themes/feedly-2017-v1.19.3/assets/images/logos/logo.svg"
        },
        {
            "title": "Fido Alliance",
            "hex": "FFBF3B",
            "source": "https://fidoalliance.org/overview/legal/logo-usage/"
        },
        {
            "title": "FileZilla",
            "hex": "BF0000",
            "source": "https://upload.wikimedia.org/wikipedia/commons/0/01/FileZilla_logo.svg"
        },
        {
            "title": "Firebase",
            "hex": "FFCA28",
            "source": "https://firebase.google.com/brand-guidelines/"
        },
        {
            "title": "Fitbit",
            "hex": "00B0B9",
            "source": "http://www.fitbit.com/uk/home"
        },
        {
            "title": "Fiverr",
            "hex": "1DBF73",
            "source": "https://www.fiverr.com/press-kit"
        },
        {
            "title": "Flask",
            "hex": "000000",
            "source": "http://flask.pocoo.org/community/logos/"
        },
        {
            "title": "Flattr",
            "hex": "000000",
            "source": "https://flattr.com/"
        },
        {
            "title": "Flickr",
            "hex": "0063DC",
            "source": "https://worldvectorlogo.com/logo/flickr-1"
        },
        {
            "title": "Flipboard",
            "hex": "E12828",
            "source": "https://about.flipboard.com/brand-guidelines"
        },
        {
            "title": "Floatplane",
            "hex": "00AEEF",
            "source": "https://www.floatplane.com/"
        },
        {
            "title": "Flutter",
            "hex": "02569B",
            "source": "https://flutter.dev/brand"
        },
        {
            "title": "Fnac",
            "hex": "E1A925",
            "source": "http://www.fnac.com/"
        },
        {
            "title": "Formstack",
            "hex": "21B573",
            "source": "https://www.formstack.com/brand/guidelines"
        },
        {
            "title": "Fossa",
            "hex": "90A1B8",
            "source": "https://fossa.com/press/"
        },
        {
            "title": "Fossil SCM",
            "hex": "548294",
            "source": "https://fossil-scm.org/"
        },
        {
            "title": "Foursquare",
            "hex": "F94877",
            "source": "https://foursquare.com/about/logos"
        },
        {
            "title": "Figma",
            "hex": "F24E1E",
            "source": "https://figma.com/"
        },
        {
            "title": "Framer",
            "hex": "0055FF",
            "source": "https://framer.com"
        },
        {
            "title": "FreeBSD",
            "hex": "AB2B28",
            "source": "https://www.freebsdfoundation.org/about/project/"
        },
        {
            "title": "freeCodeCamp",
            "hex": "006400",
            "source": "https://freecodecamp.com"
        },
        {
            "title": "Fujifilm",
            "hex": "ED1A3A",
            "source": "https://upload.wikimedia.org/wikipedia/commons/a/a1/Fujifilm_logo.svg"
        },
        {
            "title": "Fujitsu",
            "hex": "FF0000",
            "source": "https://www.fujitsu.com/global/about/brandmanagement/logo/"
        },
        {
            "title": "Fur Affinity",
            "hex": "FAAF3A",
            "source": "https://www.furaffinity.net/"
        },
        {
            "title": "Furry Network",
            "hex": "2E75B4",
            "source": "https://furrynetwork.com"
        },
        {
            "title": "Garmin",
            "hex": "007CC3",
            "source": "https://developer.garmin.com/resources/brand-guidelines/"
        },
        {
            "title": "Gatsby",
            "hex": "663399",
            "source": "https://www.gatsbyjs.org/"
        },
        {
            "title": "Gauges",
            "hex": "2FA66A",
            "source": "http://get.gaug.es/"
        },
        {
            "title": "Genius",
            "hex": "FFFF64",
            "source": "https://upload.wikimedia.org/wikipedia/en/a/ad/Genius_website_logo.svg"
        },
        {
            "title": "Gentoo",
            "hex": "54487A",
            "source": "https://wiki.gentoo.org/wiki/Project:Artwork/Artwork#Variations_of_the_.22g.22_logo"
        },
        {
            "title": "Geocaching",
            "hex": "00874D",
            "source": "https://www.geocaching.com/about/logousage.aspx"
        },
        {
            "title": "Gerrit",
            "hex": "EEEEEE",
            "source": "https://gerrit-review.googlesource.com/c/75842/"
        },
        {
            "title": "Ghost",
            "hex": "738A94",
            "source": "https://ghost.org/design"
        },
        {
            "title": "GIMP",
            "hex": "5C5543",
            "source": "https://www.gimp.org/about/linking.html#wilber-the-gimp-mascot"
        },
        {
            "title": "Git",
            "hex": "F05032",
            "source": "http://git-scm.com/downloads/logos"
        },
        {
            "title": "Gitea",
            "hex": "609926",
            "source": "https://github.com/go-gitea/gitea/tree/master/assets"
        },
        {
            "title": "GitHub",
            "hex": "181717",
            "source": "https://github.com/logos"
        },
        {
            "title": "GitLab",
            "hex": "E24329",
            "source": "https://about.gitlab.com/press/"
        },
        {
            "title": "Gitpod",
            "hex": "1AA6E4",
            "source": "https://www.gitpod.io/"
        },
        {
            "title": "Gitter",
            "hex": "ED1965",
            "source": "https://gitter.im/"
        },
        {
            "title": "Glassdoor",
            "hex": "0CAA41",
            "source": "https://www.glassdoor.com/press/images/"
        },
        {
            "title": "Glitch",
            "hex": "3333FF",
            "source": "https://glitch.com/about/press/"
        },
        {
            "title": "Gmail",
            "hex": "D14836",
            "source": "https://material.io/guidelines/resources/sticker-sheets-icons.html#sticker-sheets-icons-components"
        },
        {
            "title": "GNU",
            "hex": "A42E2B",
            "source": "https://gnu.org"
        },
        {
            "title": "GNU IceCat",
            "hex": "002F5B",
            "source": "https://git.savannah.gnu.org/cgit/gnuzilla.git/plain/artwork/simple.svg"
        },
        {
            "title": "GNU Privacy Guard",
            "hex": "0093DD",
            "source": "https://git.gnupg.org/cgi-bin/gitweb.cgi?p=gnupg.git;a=tree;f=artwork/icons"
        },
        {
            "title": "GNU social",
            "hex": "A22430",
            "source": "https://www.gnu.org/graphics/social.html"
        },
        {
            "title": "Godot Engine",
            "hex": "478CBF",
            "source": "https://godotengine.org/themes/godotengine/assets/download/godot_logo.svg"
        },
        {
            "title": "GOG.com",
            "hex": "86328A",
            "source": "https://www.cdprojekt.com/en/media/logotypes/"
        },
        {
            "title": "GoldenLine",
            "hex": "F1B92B",
            "source": "http://www.goldenline.pl"
        },
        {
            "title": "Goodreads",
            "hex": "663300",
            "source": "https://www.goodreads.com/about/press"
        },
        {
            "title": "Go",
            "hex": "00ADD8",
            "source": "https://blog.golang.org/go-brand"
        },
        {
            "title": "Google",
            "hex": "4285F4",
            "source": "https://developers.google.com/+/branding-guidelines?hl=en"
        },
        {
            "title": "Google Ads",
            "hex": "4285F4",
            "source": "https://designguidelines.withgoogle.com/ads-branding/google-ads/logos.html#logos-brand-logo-lockups"
        },
        {
            "title": "Google Chrome",
            "hex": "4285F4",
            "source": "https://blog.google/press/?product_tag=chrome"
        },
        {
            "title": "Google Cloud",
            "hex": "4285F4",
            "source": "https://cloud.google.com/"
        },
        {
            "title": "Google Analytics",
            "hex": "FFC107",
            "source": "https://analytics.google.com"
        },
        {
            "title": "Google Drive",
            "hex": "4285F4",
            "source": "https://developers.google.com/drive/web/branding"
        },
        {
            "title": "Google Hangouts",
            "hex": "0C9D58",
            "source": "https://material.google.com/resources/sticker-sheets-icons.html#sticker-sheets-icons-components"
        },
        {
            "title": "Google Hangouts Chat",
            "hex": "00897B",
            "source": "https://chat.google.com/error/noaccess"
        },
        {
            "title": "Google Keep",
            "hex": "FFBB00",
            "source": "https://play.google.com/store/apps/details?id=com.google.android.keep"
        },
        {
            "title": "Google Pay",
            "hex": "5F6368",
            "source": "https://developers.google.com/pay/api/web/guides/brand-guidelines"
        },
        {
            "title": "Google Play",
            "hex": "607D8B",
            "source": "https://getsello.com"
        },
        {
            "title": "Google Podcasts",
            "hex": "4285F4",
            "source": "https://developers.google.com/search/docs/data-types/podcast"
        },
        {
            "title": "Google Scholar",
            "hex": "4885ED",
            "source": "https://scholar.google.com/intl/fr/scholar/images/2x/sprite_20161020.png"
        },
        {
            "title": "Google Search Console",
            "hex": "458CF5",
            "source": "https://search.google.com/search-console"
        },
        {
            "title": "GOV.UK",
            "hex": "005EA5",
            "source": "https://github.com/alphagov/design-assets/tree/master/Icons"
        },
        {
            "title": "Gradle",
            "hex": "02303A",
            "source": "https://gradle.com/brand"
        },
        {
            "title": "Grafana",
            "hex": "F46800",
            "source": "https://grafana.com/"
        },
        {
            "title": "Graphcool",
            "hex": "27AE60",
            "source": "https://www.graph.cool"
        },
        {
            "title": "GraphQL",
            "hex": "E10098",
            "source": "http://graphql.org/"
        },
        {
            "title": "Grav",
            "hex": "221E1F",
            "source": "http://getgrav.org/media"
        },
        {
            "title": "Gravatar",
            "hex": "1E8CBE",
            "source": "https://automattic.com/press"
        },
        {
            "title": "Greenkeeper",
            "hex": "00C775",
            "source": "https://greenkeeper.io/"
        },
        {
            "title": "GreenSock",
            "hex": "88CE02",
            "source": "https://greensock.com/"
        },
        {
            "title": "Groovy",
            "hex": "4298B8",
            "source": "https://groovy-lang.org/"
        },
        {
            "title": "Groupon",
            "hex": "53A318",
            "source": "https://brandplaybook.groupon.com/guidelines/logo/"
        },
        {
            "title": "Gulp",
            "hex": "DA4648",
            "source": "https://github.com/gulpjs/artwork/blob/master/gulp.svg"
        },
        {
            "title": "Gumroad",
            "hex": "36A9AE",
            "source": "https://gumroad.com/press"
        },
        {
            "title": "Gumtree",
            "hex": "72EF36",
            "source": "https://www.gumtree.com"
        },
        {
            "title": "Gutenberg",
            "hex": "000000",
            "source": "https://github.com/WordPress/gutenberg/blob/master/docs/final-g-wapuu-black.svg"
        },
        {
            "title": "Habr",
            "hex": "77A2B6",
            "source": "https://habr.com/"
        },
        {
            "title": "Hackaday",
            "hex": "1A1A1A",
            "source": "https://hackaday.com/"
        },
        {
            "title": "HackerEarth",
            "hex": "323754",
            "source": "https://www.hackerearth.com/logo/"
        },
        {
            "title": "HackerOne",
            "hex": "494649",
            "source": "https://www.hackerone.com/branding"
        },
        {
            "title": "HackerRank",
            "hex": "2EC866",
            "source": "https://www.hackerrank.com/"
        },
        {
            "title": "HackHands",
            "hex": "00ACBD",
            "source": "https://hackhands.com/"
        },
        {
            "title": "Hackster",
            "hex": "1BACF7",
            "source": "https://drive.google.com/file/d/0B3aqzR8LzoqdT1p4ZUlWVnJ1elk/view?usp=sharing"
        },
        {
            "title": "HappyCow",
            "hex": "7C4EC4",
            "source": "https://www.happycow.net/press-kits"
        },
        {
            "title": "Hashnode",
            "hex": "2962FF",
            "source": "https://hashnode.com/media"
        },
        {
            "title": "Haskell",
            "hex": "5D4F85",
            "source": "https://commons.wikimedia.org/wiki/File:Haskell-Logo.svg"
        },
        {
            "title": "Hatena Bookmark",
            "hex": "00A4DE",
            "source": "http://hatenacorp.jp/press/resource"
        },
        {
            "title": "Haxe",
            "hex": "EA8220",
            "source": "https://haxe.org/foundation/branding.html"
        },
        {
            "title": "Helm",
            "hex": "277A9F",
            "source": "https://helm.sh"
        },
        {
            "title": "HERE",
            "hex": "48DAD0",
            "source": "https://www.here.com"
        },
        {
            "title": "Heroku",
            "hex": "430098",
            "source": "https://www.heroku.com"
        },
        {
            "title": "Hexo",
            "hex": "0E83CD",
            "source": "https://hexo.io/"
        },
        {
            "title": "Highly",
            "hex": "FF3C00",
            "source": "https://highly.co/"
        },
        {
            "title": "HipChat",
            "hex": "0052CC",
            "source": "https://www.atlassian.com/company/news/press-kit"
        },
        {
            "title": "Hitachi",
            "hex": "E60027",
            "source": "https://commons.wikimedia.org/wiki/File:Hitachi_inspire_the_next-Logo.svg"
        },
        {
            "title": "HockeyApp",
            "hex": "009EE1",
            "source": "https://hockeyapp.net/brand-guidelines/"
        },
        {
            "title": "Home Assistant",
            "hex": "41BDF5",
            "source": "https://github.com/home-assistant/home-assistant-assets"
        },
        {
            "title": "homify",
            "hex": "7DCDA3",
            "source": "http://lsg.homify.com/"
        },
        {
            "title": "Hootsuite",
            "hex": "000000",
            "source": "https://hootsuite.com/en-gb/about/media-kit"
        },
        {
            "title": "Houzz",
            "hex": "4DBC15",
            "source": "https://www.houzz.com/logoGuidelines"
        },
        {
            "title": "HP",
            "hex": "0096D6",
            "source": "https://commons.wikimedia.org/wiki/File:HP_New_Logo_2D.svg"
        },
        {
            "title": "HTML5",
            "hex": "E34F26",
            "source": "http://www.w3.org/html/logo/"
        },
        {
            "title": "HTML Academy",
            "hex": "302683",
            "source": "https://htmlacademy.ru/"
        },
        {
            "title": "Huawei",
            "hex": "FF0000",
            "source": "https://en.wikipedia.org/wiki/File:Huawei.svg"
        },
        {
            "title": "HubSpot",
            "hex": "FF7A59",
            "source": "https://www.hubspot.com/style-guide"
        },
        {
            "title": "Hulu",
            "hex": "3DBB3D",
            "source": "https://www.hulu.com/press/brand-assets/"
        },
        {
            "title": "Humble Bundle",
            "hex": "CC2929",
            "source": "https://support.humblebundle.com/hc/en-us/articles/202742060-Bundle-Logos"
        },
        {
            "title": "Hurriyetemlak",
            "hex": "E02826",
            "source": "https://ilan.hurriyetemlak.com/emlak-ilani-yayinlama-kurallari"
        },
        {
            "title": "Hypothesis",
            "hex": "BD1C2B",
            "source": "https://web.hypothes.is/"
        },
        {
            "title": "Iata",
            "hex": "004E81",
            "source": "https://upload.wikimedia.org/wikipedia/commons/f/f7/IATAlogo.svg"
        },
        {
            "title": "IBM",
            "hex": "054ADA",
            "source": "https://www.ibm.com/design/language/elements/logos/8-bar/"
        },
        {
            "title": "iCloud",
            "hex": "3693F3",
            "source": "https://www.icloud.com/"
        },
        {
            "title": "Ionic",
            "hex": "3880FF",
            "source": "https://ionicframework.com/press"
        },
        {
            "title": "IcoMoon",
            "hex": "825794",
            "source": "https://icomoon.io/"
        },
        {
            "title": "IconJar",
            "hex": "16A5F3",
            "source": "https://geticonjar.com/press-kit/"
        },
        {
            "title": "ICQ",
            "hex": "7EBD00",
            "source": "https://en.wikipedia.org/wiki/File:ICQ.svg"
        },
        {
            "title": "iDEAL",
            "hex": "CC0066",
            "source": "https://www.ideal.nl/cms/files/Manual_iDEAL_logo.pdf"
        },
        {
            "title": "iFixit",
            "hex": "0071CE",
            "source": "https://www.ifixit.com/"
        },
        {
            "title": "IMDb",
            "hex": "E6B91E",
            "source": "http://www.imdb.com/pressroom/brand_guidelines"
        },
        {
            "title": "Imgur",
            "hex": "1BB76E",
            "source": "https://s.imgur.com/images/favicon-152.png"
        },
        {
            "title": "Indeed",
            "hex": "2164F3",
            "source": "https://www.indeed.com"
        },
        {
            "title": "InfluxDB",
            "hex": "22ADF6",
            "source": "https://www.influxdata.com/"
        },
        {
            "title": "Inkscape",
            "hex": "000000",
            "source": "https://commons.wikimedia.org/wiki/File:Inkscape_Logo.svg"
        },
        {
            "title": "Instacart",
            "hex": "43B02A",
            "source": "https://www.instacart.com/press"
        },
        {
            "title": "Instagram",
            "hex": "E4405F",
            "source": "https://www.instagram-brand.com"
        },
        {
            "title": "Instapaper",
            "hex": "1F1F1F",
            "source": "https://www.instapaper.com/"
        },
        {
            "title": "Intel",
            "hex": "0071C5",
            "source": "https://www.intel.com"
        },
        {
            "title": "IntelliJ IDEA",
            "hex": "000000",
            "source": "https://www.jetbrains.com/idea/"
        },
        {
            "title": "Intercom",
            "hex": "1F8DED",
            "source": "https://www.intercom.io"
        },
        {
            "title": "Internet Archive",
            "hex": "000000",
            "source": "https://openlibrary.org/static/images/ia-logo.svg"
        },
        {
            "title": "Internet Explorer",
            "hex": "0076D6",
            "source": "https://compass-ssl.microsoft.com/assets/c8/67/c867db4c-f328-45b8-817c-33834c70aae6.svg?n=IE.svg"
        },
        {
            "title": "InVision",
            "hex": "FF3366",
            "source": "https://projects.invisionapp.com/boards/BX4P1DY5H46R"
        },
        {
            "title": "Invoice Ninja",
            "hex": "000000",
            "source": "https://github.com/invoiceninja/invoiceninja"
        },
        {
            "title": "IPFS",
            "hex": "65C2CB",
            "source": "https://github.com/ipfs/logo"
        },
        {
            "title": "Issuu",
            "hex": "F36D5D",
            "source": "https://issuu.com/press"
        },
        {
            "title": "Itch.io",
            "hex": "FA5C5C",
            "source": "https://itch.io/press-kit"
        },
        {
            "title": "iTunes",
            "hex": "FB5BC5",
            "source": "https://upload.wikimedia.org/wikipedia/commons/d/df/ITunes_logo.svg"
        },
        {
            "title": "Jabber",
            "hex": "CC0000",
            "source": "https://commons.wikimedia.org/wiki/File:Jabber-bulb.svg"
        },
        {
            "title": "Java",
            "hex": "007396",
            "source": "https://www.oracle.com/legal/logos.html"
        },
        {
            "title": "JavaScript",
            "hex": "F7DF1E",
            "source": "https://github.com/voodootikigod/logo.js"
        },
        {
            "title": "Jekyll",
            "hex": "CC0000",
            "source": "https://github.com/jekyll/brand"
        },
        {
            "title": "Jenkins",
            "hex": "D24939",
            "source": "https://wiki.jenkins-ci.org/display/JENKINS/Logo"
        },
        {
            "title": "Jest",
            "hex": "C21325",
            "source": "https://jestjs.io/"
        },
        {
            "title": "JET",
            "hex": "FBBA00",
            "source": "https://de.wikipedia.org/wiki/Datei:JET.svg"
        },
        {
            "title": "JetBrains",
            "hex": "000000",
            "source": "https://www.jetbrains.com/company/brand/"
        },
        {
            "title": "Jinja",
            "hex": "B41717",
            "source": "https://github.com/pallets/jinja/"
        },
        {
            "title": "Jira",
            "hex": "172B4D",
            "source": "https://www.atlassian.com/company/news/press-kit"
        },
        {
            "title": "Joomla",
            "hex": "5091CD",
            "source": "https://docs.joomla.org/Joomla:Brand_Identity_Elements"
        },
        {
            "title": "jQuery",
            "hex": "0769AD",
            "source": "https://brand.jquery.org/logos/"
        },
        {
            "title": "jsDelivr",
            "hex": "E84D3D",
            "source": "https://github.com/jsdelivr/www.jsdelivr.com/blob/eff02f3a8879cf7c7296840584e1293fe04e3a76/src/public/img/logo_horizontal.svg"
        },
        {
            "title": "JSFiddle",
            "hex": "4679A4",
            "source": "http://doc.jsfiddle.net/meta/downloads.html"
        },
        {
            "title": "JSON",
            "hex": "000000",
            "source": "https://commons.wikimedia.org/wiki/File:JSON_vector_logo.svg"
        },
        {
            "title": "Jupyter",
            "hex": "F37626",
            "source": "https://github.com/jupyter/design"
        },
        {
            "title": "JustGiving",
            "hex": "AD29B6",
            "source": "https://justgiving.com"
        },
        {
            "title": "Kaggle",
            "hex": "20BEFF",
            "source": "https://www.kaggle.com/contact"
        },
        {
            "title": "KaiOS",
            "hex": "6F02B5",
            "source": "https://www.dropbox.com/sh/2qihtgrzllws8ki/AABmo9X1KMT6lHnvh4Em7dpWa?dl=0"
        },
        {
            "title": "Kaspersky",
            "hex": "009982",
            "source": "https://www.kaspersky.com"
        },
        {
            "title": "Kentico",
            "hex": "F05A22",
            "source": "https://brand.kentico.com"
        },
        {
            "title": "Keras",
            "hex": "D00000",
            "source": "https://keras.io/"
        },
        {
            "title": "Keybase",
            "hex": "33A0FF",
            "source": "https://github.com/keybase/client/tree/master/media/logos"
        },
        {
            "title": "KeyCDN",
            "hex": "3686BE",
            "source": "https://www.keycdn.com/logos"
        },
        {
            "title": "Khan Academy",
            "hex": "14BF96",
            "source": "https://khanacademy.zendesk.com/hc/en-us/articles/202483630-Press-room"
        },
        {
            "title": "Kibana",
            "hex": "005571",
            "source": "https://www.elastic.co/brand"
        },
        {
            "title": "Kickstarter",
            "hex": "2BDE73",
            "source": "https://www.kickstarter.com/help/brand_assets"
        },
        {
            "title": "Kik",
            "hex": "82BC23",
            "source": "http://www.kik.com/press"
        },
        {
            "title": "Kirby",
            "hex": "FF0100",
            "source": "http://getkirby.com/assets/images/logo.svg"
        },
        {
            "title": "Klout",
            "hex": "E44600",
            "source": "https://klout.com/s/developers/styleguide"
        },
        {
            "title": "Known",
            "hex": "333333",
            "source": "https://withknown.com/img/logo_k.png"
        },
        {
            "title": "Kodi",
            "hex": "17B2E7",
            "source": "https://kodi.tv/"
        },
        {
            "title": "Koding",
            "hex": "00B057",
            "source": "https://koding.com/About"
        },
        {
            "title": "Kotlin",
            "hex": "0095D5",
            "source": "https://resources.jetbrains.com/storage/products/kotlin/docs/kotlin_logos.zip"
        },
        {
            "title": "Ko-fi",
            "hex": "F16061",
            "source": "https://ko-fi.com/home/about"
        },
        {
            "title": "Krita",
            "hex": "3BABFF",
            "source": "https://krita.org/en/about/press/"
        },
        {
            "title": "Kubernetes",
            "hex": "326CE5",
            "source": "https://github.com/kubernetes/kubernetes/tree/master/logo"
        },
        {
            "title": "Laravel",
            "hex": "FF2D20",
            "source": "https://github.com/laravel/art"
        },
        {
            "title": "Laravel Horizon",
            "hex": "405263",
            "source": "https://horizon.laravel.com/"
        },
        {
            "title": "Laravel Nova",
            "hex": "252D37",
            "source": "https://nova.laravel.com/"
        },
        {
            "title": "LastPass",
            "hex": "D32D27",
            "source": "https://lastpass.com/press-room/"
        },
        {
            "title": "Last.fm",
            "hex": "D51007",
            "source": "http://www.last.fm/about/resources"
        },
        {
            "title": "LaTeX",
            "hex": "008080",
            "source": "https://github.com/latex3/branding"
        },
        {
            "title": "Launchpad",
            "hex": "F8C300",
            "source": "https://help.launchpad.net/logo/submissions"
        },
        {
            "title": "LeetCode",
            "hex": "F89F1B",
            "source": "https://leetcode.com"
        },
        {
            "title": "Lenovo",
            "hex": "E2231A",
            "source": "https://www.lenovopartnernetwork.com/us/branding/"
        },
        {
            "title": "Let’s Encrypt",
            "hex": "003A70",
            "source": "https://letsencrypt.org/trademarks/"
        },
        {
            "title": "Letterboxd",
            "hex": "00D735",
            "source": "https://letterboxd.com/about/logos/"
        },
        {
            "title": "LGTM",
            "hex": "FFFFFF",
            "source": "https://lgtm.com/"
        },
        {
            "title": "LibraryThing",
            "hex": "251A15",
            "source": "https://twitter.com/LibraryThing/status/1054466649271656448"
        },
        {
            "title": "LibreOffice",
            "hex": "18A303",
            "source": "https://wiki.documentfoundation.org/Marketing/Branding"
        },
        {
            "title": "Liberapay",
            "hex": "F6C915",
            "source": "https://liberapay.com/assets/liberapay/icon-v2_yellow-r.svg"
        },
        {
            "title": "Line",
            "hex": "00C300",
            "source": "http://line.me/en/logo"
        },
        {
            "title": "LINE WEBTOON",
            "hex": "00D564",
            "source": "http://webtoons.com/"
        },
        {
            "title": "LinkedIn",
            "hex": "0077B5",
            "source": "https://brand.linkedin.com"
        },
        {
            "title": "Linode",
            "hex": "00A95C",
            "source": "https://www.linode.com/company/press/"
        },
        {
            "title": "Linux",
            "hex": "FCC624",
            "source": "http://www.linuxfoundation.org/about/about-linux"
        },
        {
            "title": "Linux Foundation",
            "hex": "009BEE",
            "source": "http://www.linuxfoundation.org/about/about-linux"
        },
        {
            "title": "LiveJournal",
            "hex": "00B0EA",
            "source": "http://www.livejournal.com"
        },
        {
            "title": "Livestream",
            "hex": "CF202E",
            "source": "https://livestream.com/press"
        },
        {
            "title": "LLVM",
            "hex": "262D3A",
            "source": "https://llvm.org/Logo.html"
        },
        {
            "title": "Logstash",
            "hex": "005571",
            "source": "https://www.elastic.co/brand"
        },
        {
            "title": "Loop",
            "hex": "F29400",
            "source": "https://loop.frontiersin.org/"
        },
        {
            "title": "Lua",
            "hex": "2C2D72",
            "source": "https://www.lua.org/docs.html"
        },
        {
            "title": "Lumen",
            "hex": "E74430",
            "source": "https://lumen.laravel.com/"
        },
        {
            "title": "Lyft",
            "hex": "FF00BF",
            "source": "https://www.lyft.com/press"
        },
        {
            "title": "Macy’s",
            "hex": "E21A2C",
            "source": "http://www.macysinc.com/press-room/logo-photo-gallery/logos-macys-inc/default.aspx"
        },
        {
            "title": "Magento",
            "hex": "EE672F",
            "source": "http://magento.com"
        },
        {
            "title": "Magisk",
            "hex": "00AF9C",
            "source": "https://github.com/topjohnwu/Magisk/blob/master/app/src/main/res/drawable/ic_magisk.xml"
        },
        {
            "title": "MailChimp",
            "hex": "FFE01B",
            "source": "http://mailchimp.com/about/brand-assets"
        },
        {
            "title": "Mail.Ru",
            "hex": "168DE2",
            "source": "https://corp.mail.ru/en/press/identity/"
        },
        {
            "title": "MakerBot",
            "hex": "FF1E0D",
            "source": "http://www.makerbot.com/makerbot-press-assets"
        },
        {
            "title": "ManageIQ",
            "hex": "EF2929",
            "source": "https://www.manageiq.org/logo/"
        },
        {
            "title": "Manjaro",
            "hex": "35BF5C",
            "source": "https://commons.wikimedia.org/wiki/File:Manjaro-logo.svg"
        },
        {
            "title": "Mapbox",
            "hex": "000000",
            "source": "https://www.mapbox.com/about/press/brand-guidelines"
        },
        {
            "title": "Markdown",
            "hex": "000000",
            "source": "https://github.com/dcurtis/markdown-mark"
        },
        {
            "title": "Marketo",
            "hex": "5C4C9F",
            "source": "https://www.marketo.com/"
        },
        {
            "title": "MasterCard",
            "hex": "EB001B",
            "source": "https://brand.mastercard.com/brandcenter/mastercard-brand-mark/downloads.html"
        },
        {
            "title": "Mastodon",
            "hex": "3088D4",
            "source": "https://source.joinmastodon.org/mastodon/joinmastodon/blob/master/public/press-kit.zip"
        },
        {
            "title": "Material Design",
            "hex": "757575",
            "source": "https://material.io/design/"
        },
        {
            "title": "Mathworks",
            "hex": "0076A8",
            "source": "https://www.mathworks.com/brand/visual-design/mathworks-logo.html"
        },
        {
            "title": "Matrix",
            "hex": "000000",
            "source": "https://matrix.org"
        },
        {
            "title": "Mattermost",
            "hex": "0072C6",
            "source": "https://www.mattermost.org/brand-guidelines/"
        },
        {
            "title": "Matternet",
            "hex": "261C29",
            "source": "http://mttr.net"
        },
        {
            "title": "McAfee",
            "hex": "C01818",
            "source": "https://www.mcafee.com/"
        },
        {
            "title": "MDN Web Docs",
            "hex": "000000",
            "source": "https://developer.mozilla.org/"
        },
        {
            "title": "MediaFire",
            "hex": "1299F3",
            "source": "https://www.mediafire.com/press/"
        },
        {
            "title": "MediaTemple",
            "hex": "000000",
            "source": "https://mediatemple.net/company/about-us"
        },
        {
            "title": "Medium",
            "hex": "12100E",
            "source": "https://medium.design/logos-and-brand-guidelines-f1a01a733592"
        },
        {
            "title": "Meetup",
            "hex": "ED1C40",
            "source": "https://www.meetup.com/media/"
        },
        {
            "title": "MEGA",
            "hex": "D9272E",
            "source": "https://en.wikipedia.org/wiki/File:01_mega_logo.svg"
        },
        {
            "title": "Mendeley",
            "hex": "9D1620",
            "source": "https://www.mendeley.com/"
        },
        {
            "title": "Mercedes",
            "hex": "242424",
            "source": "https://www.mercedes-benz.com/"
        },
        {
            "title": "Messenger",
            "hex": "00B2FF",
            "source": "https://en.facebookbrand.com/assets/messenger/"
        },
        {
            "title": "Meteor",
            "hex": "DE4F4F",
            "source": "http://logo.meteorapp.com/"
        },
        {
            "title": "Micro.blog",
            "hex": "FD8308",
            "source": "https://twitter.com/BradEllis/status/943956921886715904"
        },
        {
            "title": "Microgenetics",
            "hex": "FF0000",
            "source": "http://microgenetics.co.uk/"
        },
        {
            "title": "Microsoft",
            "hex": "666666",
            "source": "https://ratnacahayarina.files.wordpress.com/2014/03/microsoft.pdf"
        },
        {
            "title": "Microsoft Access",
            "hex": "BA141A",
            "source": "https://www.office.com"
        },
        {
            "title": "Microsoft Azure",
            "hex": "0089D6",
            "source": "https://upload.wikimedia.org/wikipedia/commons/a/a8/Microsoft_Azure_Logo.svg"
        },
        {
            "title": "Microsoft Edge",
            "hex": "0078D7",
            "source": "https://compass-ssl.microsoft.com/assets/86/b5/86b52157-162f-4130-ab00-3db03397c46d.svg?n=edge.svg"
        },
        {
            "title": "Microsoft Excel",
            "hex": "217346",
            "source": "https://www.office.com"
        },
        {
            "title": "Microsoft Office",
            "hex": "E74025",
            "source": "https://www.office.com/"
        },
        {
            "title": "Microsoft OneDrive",
            "hex": "094AB2",
            "source": "https://msdn.microsoft.com/en-us/onedrive/dn673556.aspx"
        },
        {
            "title": "Microsoft OneNote",
            "hex": "80397B",
            "source": "https://www.office.com"
        },
        {
            "title": "Microsoft Outlook",
            "hex": "0072C6",
            "source": "https://www.office.com"
        },
        {
            "title": "Microsoft PowerPoint",
            "hex": "D24726",
            "source": "https://www.office.com"
        },
        {
            "title": "Microsoft Word",
            "hex": "2B579A",
            "source": "https://www.office.com"
        },
        {
            "title": "Microsoft Teams",
            "hex": "6264A7",
            "source": "https://docs.microsoft.com/media/logos/logo_MSTeams.svg"
        },
        {
            "title": "MicroStrategy",
            "hex": "D9232E",
            "source": "https://www.microstrategy.com/us/company/press-kit"
        },
        {
            "title": "Minds",
            "hex": "FED12F",
            "source": "https://www.minds.com/"
        },
        {
            "title": "Minetest",
            "hex": "53AC56",
            "source": "https://www.minetest.net/"
        },
        {
            "title": "Linux Mint",
            "hex": "87CF3E",
            "source": "https://commons.wikimedia.org/wiki/File:Linux_Mint_logo_without_wordmark.svg"
        },
        {
            "title": "Minutemailer",
            "hex": "3ABFE6",
            "source": "https://minutemailer.com/press"
        },
        {
            "title": "Mix",
            "hex": "FF8126",
            "source": "https://mix.com"
        },
        {
            "title": "Mixcloud",
            "hex": "314359",
            "source": "https://www.mixcloud.com/branding"
        },
        {
            "title": "Mixer",
            "hex": "002050",
            "source": "https://github.com/mixer/branding-kit/"
        },
        {
            "title": "Mojang",
            "hex": "DB1F29",
            "source": "https://www.mojang.com/"
        },
        {
            "title": "Monero",
            "hex": "FF6600",
            "source": "https://getmonero.org"
        },
        {
            "title": "MongoDB",
            "hex": "47A248",
            "source": "https://www.mongodb.com/pressroom"
        },
        {
            "title": "Monkey tie",
            "hex": "FFC619",
            "source": "https://www.monkey-tie.com/presse"
        },
        {
            "title": "Monogram",
            "hex": "FDB22A",
            "source": "http://monogram.me"
        },
        {
            "title": "Monster",
            "hex": "6E46AE",
            "source": "https://www.monster.com/"
        },
        {
            "title": "Monzo",
            "hex": "14233C",
            "source": "https://monzo.com/press/"
        },
        {
            "title": "Moo",
            "hex": "00945E",
            "source": "https://www.moo.com/uk/about/press.html"
        },
        {
            "title": "Mozilla",
            "hex": "000000",
            "source": "https://mozilla.ninja/our-logo"
        },
        {
            "title": "Mozilla Firefox",
            "hex": "FF7139",
            "source": "https://mozilla.design/firefox/logos-usage/"
        },
        {
            "title": "MuseScore",
            "hex": "1A70B8",
            "source": "https://musescore.org/en/about/logos-and-graphics"
        },
        {
            "title": "MX Linux",
            "hex": "000000",
            "source": "https://mxlinux.org/art/"
        },
        {
            "title": "Myspace",
            "hex": "030303",
            "source": "https://myspace.com/pressroom/assetslogos"
        },
        {
            "title": "MySQL",
            "hex": "4479A1",
            "source": "https://www.mysql.com/about/legal/logos.html"
        },
        {
            "title": "NativeScript",
            "hex": "3655FF",
            "source": "https://docs.nativescript.org/"
        },
        {
            "title": "NEC",
            "hex": "1414A0",
            "source": "https://commons.wikimedia.org/wiki/File:NEC_logo.svg"
        },
        {
            "title": "Neo4j",
            "hex": "008CC1",
            "source": "https://neo4j.com/style-guide/"
        },
        {
            "title": "Netflix",
            "hex": "E50914",
            "source": "https://commons.wikimedia.org/wiki/File:Netflix_2014_logo.svg"
        },
        {
            "title": "Netlify",
            "hex": "00C7B7",
            "source": "https://www.netlify.com/press/"
        },
        {
            "title": "Next.js",
            "hex": "000000",
            "source": "https://nextjs.org/"
        },
        {
            "title": "Nextcloud",
            "hex": "0082C9",
            "source": "https://nextcloud.com/press/"
        },
        {
            "title": "Nextdoor",
            "hex": "00B246",
            "source": "https://nextdoor.com/newsroom/"
        },
        {
            "title": "NGINX",
            "hex": "269539",
            "source": "https://www.nginx.com/"
        },
        {
            "title": "Nim",
            "hex": "FFE953",
            "source": "https://nim-lang.org"
        },
        {
            "title": "Nintendo",
            "hex": "8F8F8F",
            "source": "https://en.wikipedia.org/wiki/Nintendo#/media/File:Nintendo.svg"
        },
        {
            "title": "Nintendo 3DS",
            "hex": "D12228",
            "source": "https://www.nintendo.de/"
        },
        {
            "title": "Nintendo GameCube",
            "hex": "6A5FBB",
            "source": "https://www.nintendo.com/consumer/systems/nintendogamecube/index.jsp"
        },
        {
            "title": "Nintendo Switch",
            "hex": "E60012",
            "source": "http://www.nintendo.co.uk/"
        },
        {
            "title": "Node.js",
            "hex": "339933",
            "source": "https://nodejs.org/en/about/resources/"
        },
        {
            "title": "Nodemon",
            "hex": "76D04B",
            "source": "https://nodemon.io/"
        },
        {
            "title": "Nokia",
            "hex": "124191",
            "source": "https://www.nokia.com/"
        },
        {
            "title": "Node-RED",
            "hex": "8F0000",
            "source": "https://nodered.org/about/resources/"
        },
        {
            "title": "Notion",
            "hex": "000000",
            "source": "https://www.notion.so/"
        },
        {
            "title": "Notist",
            "hex": "333333",
            "source": "https://noti.st/"
        },
        {
            "title": "NPM",
            "hex": "CB3837",
            "source": "https://github.com/npm/logos"
        },
        {
            "title": "Nucleo",
            "hex": "766DCC",
            "source": "https://nucleoapp.com/wp-content/themes/nucleo-webapp-12/img/logo.svg"
        },
        {
            "title": "NuGet",
            "hex": "004880",
            "source": "https://github.com/NuGet/Media"
        },
        {
            "title": "Nutanix",
            "hex": "024DA1",
            "source": "https://www.nutanix.com/content/dam/nutanix/en/cmn/documents/nutanix-brandbook.pdf"
        },
        {
            "title": "Nuxt.js",
            "hex": "00C58E",
            "source": "https://nuxtjs.org/"
        },
        {
            "title": "NVIDIA",
            "hex": "76B900",
            "source": "https://www.nvidia.com/etc/designs/nvidiaGDC/clientlibs_base/images/NVIDIA-Logo.svg"
        },
        {
            "title": "OBS Studio",
            "hex": "302E31",
            "source": "https://upload.wikimedia.org/wikipedia/commons/7/78/OBS.svg"
        },
        {
            "title": "OCaml",
            "hex": "EC6813",
            "source": "http://ocaml.org/img/OCaml_Sticker.svg"
        },
        {
            "title": "Octave",
            "hex": "0790C0",
            "source": "https://www.gnu.org/software/octave/"
        },
        {
            "title": "Octopus Deploy",
            "hex": "2F93E0",
            "source": "https://octopus.com/company/brand"
        },
        {
            "title": "Oculus",
            "hex": "1C1E20",
            "source": "https://www.oculus.com/en-us/press-kit"
        },
        {
            "title": "Odnoklassniki",
            "hex": "F4731C",
            "source": "http://v.ok.ru/logo.html"
        },
        {
            "title": "Open Access",
            "hex": "F68212",
            "source": "https://commons.wikimedia.org/wiki/File:Open_Access_logo_PLoS_white.svg"
        },
        {
            "title": "OpenAPI Initiative",
            "hex": "6BA539",
            "source": "https://www.openapis.org/faq/style-guide"
        },
        {
            "title": "Open Collective",
            "hex": "7FADF2",
            "source": "https://docs.opencollective.com/help/about#media-logo"
        },
        {
            "title": "OpenID",
            "hex": "F78C40",
            "source": "https://openid.net/add-openid/logos/"
        },
        {
            "title": "OpenStreetMap",
            "hex": "7EBC6F",
            "source": "https://www.openstreetmap.org"
        },
        {
            "title": "openSUSE",
            "hex": "73BA25",
            "source": "https://en.opensuse.org/Portal:Artwork"
        },
        {
            "title": "OpenVPN",
            "hex": "EA7E20",
            "source": "https://openvpn.net/wp-content/themes/openvpn/assets/images/logo.svg"
        },
        {
            "title": "Opera",
            "hex": "FF1B2D",
            "source": "https://github.com/operasoftware/logo"
        },
        {
            "title": "Opsgenie",
            "hex": "172B4D",
            "source": "https://www.atlassian.com/company/news/press-kit"
        },
        {
            "title": "Oracle",
            "hex": "F80000",
            "source": "https://www.oracle.com/webfolder/s/brand/identity/index.html"
        },
        {
            "title": "ORCID",
            "hex": "A6CE39",
            "source": "https://orcid.org/trademark-and-id-display-guidelines"
        },
        {
            "title": "Origin",
            "hex": "F56C2D",
            "source": "https://www.origin.com/gbr/en-us/store"
        },
        {
            "title": "Open Source Initiative",
            "hex": "3DA639",
            "source": "https://opensource.org/logo-usage-guidelines"
        },
        {
            "title": "OSMC",
            "hex": "17394A",
            "source": "https://github.com/osmc/osmc/tree/master/assets"
        },
        {
            "title": "Overcast",
            "hex": "FC7E0F",
            "source": "https://overcast.fm"
        },
        {
            "title": "Overleaf",
            "hex": "47A141",
            "source": "https://www.overleaf.com/for/press/media-resources"
        },
        {
            "title": "OVH",
            "hex": "123F6D",
            "source": "https://www.ovh.com/fr/news/logo-ovh.xml"
        },
        {
            "title": "Pagekit",
            "hex": "212121",
            "source": "https://pagekit.com/logo-guide"
        },
        {
            "title": "Palantir",
            "hex": "101113",
            "source": "https://github.com/palantir/conjure/blob/master/docs/media/palantir-logo.svg"
        },
        {
            "title": "Palo Alto Software",
            "hex": "83DA77",
            "source": "https://press.paloalto.com/logos"
        },
        {
            "title": "Pandora",
            "hex": "005483",
            "source": "http://blog.pandora.com/us/the-color-of-music-unveiling-a-new-pandora-look-that-reflects-your-music-experience/"
        },
        {
            "title": "Pantheon",
            "hex": "EFD01B",
            "source": "https://projects.invisionapp.com/boards/8UOJQWW2J3G5#/1145336"
        },
        {
            "title": "Parse.ly",
            "hex": "5BA745",
            "source": "https://www.parse.ly/"
        },
        {
            "title": "Pastebin",
            "hex": "02456C",
            "source": "https://pastebin.com/"
        },
        {
            "title": "Patreon",
            "hex": "F96854",
            "source": "https://www.patreon.com/brand/downloads"
        },
        {
            "title": "PayPal",
            "hex": "00457C",
            "source": "https://www.paypal-marketing.com/html/partner/na/portal-v2/pdf/PP_Masterbrandguidelines_v21_mm.pdf"
        },
        {
            "title": "PeerTube",
            "hex": "F1680D",
            "source": "https://github.com/Chocobozzz/PeerTube/tree/develop/client/src/assets/images"
        },
        {
            "title": "Periscope",
            "hex": "40A4C4",
            "source": "https://www.periscope.tv/press"
        },
        {
            "title": "PHP",
            "hex": "777BB4",
            "source": "http://php.net/download-logos.php"
        },
        {
            "title": "Picarto.TV",
            "hex": "1DA456",
            "source": "https://picarto.tv/site/press"
        },
        {
            "title": "Pinboard",
            "hex": "0000FF",
            "source": "https://commons.wikimedia.org/wiki/File:Feedbin-Icon-share-pinboard.svg"
        },
        {
            "title": "Pingdom",
            "hex": "FFF000",
            "source": "https://tools.pingdom.com"
        },
        {
            "title": "Pingup",
            "hex": "00B1AB",
            "source": "http://pingup.com/resources"
        },
        {
            "title": "Pinterest",
            "hex": "BD081C",
            "source": "https://business.pinterest.com/en/brand-guidelines"
        },
        {
            "title": "Pivotal Tracker",
            "hex": "517A9E",
            "source": "https://www.pivotaltracker.com/branding-guidelines"
        },
        {
            "title": "Pi-hole",
            "hex": "F60D1A",
            "source": "https://github.com/pi-hole/web/"
        },
        {
            "title": "PJSIP",
            "hex": "F86001",
            "source": "https://www.pjsip.org/favicon.ico"
        },
        {
            "title": "PlanGrid",
            "hex": "0085DE",
            "source": "https://plangrid.com/en/"
        },
        {
            "title": "Player.me",
            "hex": "C0379A",
            "source": "https://player.me/p/about-us"
        },
        {
            "title": "Player FM",
            "hex": "C8122A",
            "source": "https://player.fm/"
        },
        {
            "title": "PlayStation",
            "hex": "003791",
            "source": "http://uk.playstation.com/media/DPBjbK0o/CECH-4202_4203%20PS3_QSG_GB_Eastern_3_web_vf1.pdf"
        },
        {
            "title": "PlayStation 3",
            "hex": "003791",
            "source": "https://commons.wikimedia.org/wiki/File:PlayStation_3_Logo_neu.svg#/media/File:PS3.svg"
        },
        {
            "title": "PlayStation 4",
            "hex": "003791",
            "source": "https://commons.wikimedia.org/wiki/File:PlayStation_4_logo_and_wordmark.svg"
        },
        {
            "title": "Plesk",
            "hex": "52BBE6",
            "source": "https://www.plesk.com/brand/"
        },
        {
            "title": "Plex",
            "hex": "E5A00D",
            "source": "http://brand.plex.tv/d/qxmJ3odkK0fj/plex-style-guide"
        },
        {
            "title": "Pluralsight",
            "hex": "F15B2A",
            "source": "https://www.pluralsight.com/newsroom/brand-assets"
        },
        {
            "title": "Plurk",
            "hex": "FF574D",
            "source": "https://www.plurk.com/brandInfo"
        },
        {
            "title": "Pocket",
            "hex": "EF3F56",
            "source": "https://getpocket.com/blog/press/"
        },
        {
            "title": "Pocket Casts",
            "hex": "F43E37",
            "source": "https://blog.pocketcasts.com/press/"
        },
        {
            "title": "PostgreSQL",
            "hex": "336791",
            "source": "https://wiki.postgresql.org/wiki/Logo"
        },
        {
            "title": "Postman",
            "hex": "FF6C37",
            "source": "https://www.getpostman.com/resources/media-assets/"
        },
        {
            "title": "Postwoman",
            "hex": "50FA7B",
            "source": "https://github.com/liyasthomas/postwoman"
        },
        {
            "title": "PowerShell",
            "hex": "5391FE",
            "source": "https://github.com/PowerShell/PowerShell"
        },
        {
            "title": "PrestaShop",
            "hex": "DF0067",
            "source": "https://www.prestashop.com/en/media-kit"
        },
        {
            "title": "Prettier",
            "hex": "F7B93E",
            "source": "https://github.com/prettier/prettier-logo/tree/master/images"
        },
        {
            "title": "Prismic",
            "hex": "484A7A",
            "source": "https://prismic.io/"
        },
        {
            "title": "Probot",
            "hex": "00B0D8",
            "source": "https://github.com/probot/probot"
        },
        {
            "title": "ProcessWire",
            "hex": "EF145F",
            "source": "https://github.com/processwire"
        },
        {
            "title": "Product Hunt",
            "hex": "DA552F",
            "source": "https://www.producthunt.com/branding"
        },
        {
            "title": "Prometheus",
            "hex": "E6522C",
            "source": "https://prometheus.io/"
        },
        {
            "title": "Proto.io",
            "hex": "34A7C1",
            "source": "https://proto.io/en/presskit"
        },
        {
            "title": "ProtonMail",
            "hex": "8B89CC",
            "source": "https://protonmail.com/media-kit"
        },
        {
            "title": "Proxmox",
            "hex": "E57000",
            "source": "https://www.proxmox.com/en/news/media-kit"
        },
        {
            "title": "Publons",
            "hex": "336699",
            "source": "https://publons.com/about/logos"
        },
        {
            "title": "PureScript",
            "hex": "14161A",
            "source": "https://github.com/purescript/logo"
        },
        {
            "title": "PyPI",
            "hex": "3775A9",
            "source": "https://pypi.org/"
        },
        {
            "title": "Python",
            "hex": "3776AB",
            "source": "https://www.python.org/community/logos/"
        },
        {
            "title": "PyTorch",
            "hex": "EE4C2C",
            "source": "https://github.com/pytorch/pytorch/tree/master/docs/source/_static/img"
        },
        {
            "title": "PyUp",
            "hex": "9F55FF",
            "source": "https://pyup.io/"
        },
        {
            "title": "QEMU",
            "hex": "FF6600",
            "source": "https://wiki.qemu.org/Logo"
        },
        {
            "title": "Qgis",
            "hex": "589632",
            "source": "https://www.qgis.org/en/site/getinvolved/styleguide.html"
        },
        {
            "title": "Qiita",
            "hex": "55C500",
            "source": "https://www.qiita.com"
        },
        {
            "title": "Qualcomm",
            "hex": "3253DC",
            "source": "https://www.qualcomm.com"
        },
        {
            "title": "Quantopian",
            "hex": "C50000",
            "source": "https://www.quantopian.com"
        },
        {
            "title": "Quantcast",
            "hex": "1E262C",
            "source": "http://branding.quantcast.com/logouse/"
        },
        {
            "title": "Quarkus",
            "hex": "4695EB",
            "source": "https://design.jboss.org/quarkus/"
        },
        {
            "title": "QuickTime",
            "hex": "1C69F0",
            "source": "https://support.apple.com/quicktime"
        },
        {
            "title": "Quip",
            "hex": "F27557",
            "source": "https://quip.com/"
        },
        {
            "title": "Quora",
            "hex": "B92B27",
            "source": "https://www.quora.com"
        },
        {
            "title": "Qwiklabs",
            "hex": "F5CD0E",
            "source": "https://www.qwiklabs.com"
        },
        {
            "title": "Qzone",
            "hex": "FECE00",
            "source": "https://qzone.qq.com/"
        },
        {
            "title": "R",
            "hex": "276DC3",
            "source": "https://www.r-project.org/logo/"
        },
        {
            "title": "RabbitMQ",
            "hex": "FF6600",
            "source": "https://www.rabbitmq.com/"
        },
        {
            "title": "RadioPublic",
            "hex": "CE262F",
            "source": "https://help.radiopublic.com/hc/en-us/articles/360002546754-RadioPublic-logos"
        },
        {
            "title": "Rails",
            "hex": "CC0000",
            "source": "http://rubyonrails.org/images/rails-logo.svg"
        },
        {
            "title": "Raspberry Pi",
            "hex": "C51A4A",
            "source": "https://www.raspberrypi.org/trademark-rules"
        },
        {
            "title": "React",
            "hex": "61DAFB",
            "source": "https://facebook.github.io/react/"
        },
        {
            "title": "ReactOS",
            "hex": "0088CC",
            "source": "https://github.com/reactos/press-media"
        },
        {
            "title": "React Router",
            "hex": "CA4245",
            "source": "https://reacttraining.com/react-router/"
        },
        {
            "title": "Read the Docs",
            "hex": "8CA1AF",
            "source": "https://github.com/rtfd/readthedocs.org/blob/master/media/readthedocsbranding.ai"
        },
        {
            "title": "Realm",
            "hex": "39477F",
            "source": "https://realm.io/press"
        },
        {
            "title": "Reason",
            "hex": "DD4B39",
            "source": "https://reasonml.github.io/img/reason.svg"
        },
        {
            "title": "Reason Studios",
            "hex": "FFFFFF",
            "source": "https://www.reasonstudios.com/press"
        },
        {
            "title": "Redbubble",
            "hex": "E41321",
            "source": "https://www.redbubble.com/explore/client/4196122a442ab3f429ec802f71717465.svg"
        },
        {
            "title": "Reddit",
            "hex": "FF4500",
            "source": "https://worldvectorlogo.com/logo/reddit-2"
        },
        {
            "title": "Red Hat",
            "hex": "EE0000",
            "source": "https://www.redhat.com/en/about/brand/new-brand/details"
        },
        {
            "title": "Redis",
            "hex": "D82C20",
            "source": "https://redis.io/images/redis-logo.svg"
        },
        {
            "title": "Redux",
            "hex": "764ABC",
            "source": "https://github.com/reactjs/redux/tree/master/logo"
        },
        {
            "title": "Renren",
            "hex": "217DC6",
            "source": "https://seeklogo.com/vector-logo/184137/renren-inc"
        },
        {
            "title": "repl.it",
            "hex": "667881",
            "source": "https://repl.it/"
        },
        {
            "title": "ResearchGate",
            "hex": "00CCBB",
            "source": "https://c5.rgstatic.net/m/428059296771819/images/favicon/favicon.svg"
        },
        {
            "title": "ReverbNation",
            "hex": "E43526",
            "source": "https://www.reverbnation.com"
        },
        {
            "title": "Riot",
            "hex": "368BD6",
            "source": "https://github.com/vector-im/logos/tree/master/riot"
        },
        {
            "title": "Ripple",
            "hex": "0085C0",
            "source": "https://www.ripple.com/media-kit/"
        },
        {
            "title": "Riseup",
            "hex": "5E9EE3",
            "source": "https://riseup.net/en/about-us/images"
        },
        {
            "title": "rollup.js",
            "hex": "EC4A3F",
            "source": "https://rollupjs.org/"
        },
        {
            "title": "Roots",
            "hex": "525DDC",
            "source": "https://roots.io/"
        },
        {
            "title": "Roundcube",
            "hex": "37BEFF",
            "source": "https://roundcube.net/images/roundcube_logo_icon.svg"
        },
        {
            "title": "RSS",
            "hex": "FFA500",
            "source": "https://en.wikipedia.org/wiki/Feed_icon"
        },
        {
            "title": "RStudio",
            "hex": "75AADB",
            "source": "https://www.rstudio.com/about/logos/"
        },
        {
            "title": "Ruby",
            "hex": "CC342D",
            "source": "https://www.ruby-lang.org/en/about/logo/"
        },
        {
            "title": "RubyGems",
            "hex": "E9573F",
            "source": "https://rubygems.org/pages/about"
        },
        {
            "title": "Runkeeper",
            "hex": "2DC9D7",
            "source": "https://runkeeper.com/partnerships"
        },
        {
            "title": "Rust",
            "hex": "000000",
            "source": "https://www.rust-lang.org/"
        },
        {
            "title": "Safari",
            "hex": "000000",
            "source": "https://images.techhive.com/images/article/2014/11/safari-favorites-100530680-large.jpg"
        },
        {
            "title": "Sahibinden",
            "hex": "FFE800",
            "source": "https://www.sahibinden.com/favicon.ico"
        },
        {
            "title": "Salesforce",
            "hex": "00A1E0",
            "source": "https://www.salesforce.com/"
        },
        {
            "title": "SaltStack",
            "hex": "00EACE",
            "source": "https://www.saltstack.com/resources/brand/"
        },
        {
            "title": "Samsung",
            "hex": "1428A0",
            "source": "https://www.samsung.com/us"
        },
        {
            "title": "Samsung Pay",
            "hex": "1428A0",
            "source": "https://pay.samsung.com/developers/resource/brand"
        },
        {
            "title": "SAP",
            "hex": "008FD3",
            "source": "https://support.sap.com/content/dam/support/sap-logo.svg"
        },
        {
            "title": "Sass",
            "hex": "CC6699",
            "source": "http://sass-lang.com/styleguide/brand"
        },
        {
            "title": "Sauce Labs",
            "hex": "E2231A",
            "source": "https://saucelabs.com/"
        },
        {
            "title": "Scala",
            "hex": "DC322F",
            "source": "https://www.scala-lang.org/"
        },
        {
            "title": "Scaleway",
            "hex": "4F0599",
            "source": "https://www.scaleway.com"
        },
        {
            "title": "Scribd",
            "hex": "1A7BBA",
            "source": "https://www.scribd.com"
        },
        {
            "title": "Scrutinizer CI",
            "hex": "8A9296",
            "source": "https://scrutinizer-ci.com"
        },
        {
            "title": "Seagate",
            "hex": "72BE4F",
            "source": "https://www.seagate.com"
        },
        {
            "title": "Sega",
            "hex": "0089CF",
            "source": "https://en.wikipedia.org/wiki/Sega#/media/File:Sega_logo.svg"
        },
        {
            "title": "Sellfy",
            "hex": "21B352",
            "source": "https://sellfy.com/about/"
        },
        {
            "title": "Semaphore CI",
            "hex": "19A974",
            "source": "https://semaphoreci.com/"
        },
        {
            "title": "Sensu",
            "hex": "89C967",
            "source": "https://github.com/sensu/sensu-go/blob/master/dashboard/src/assets/logo/graphic/green.svg"
        },
        {
            "title": "Sentry",
            "hex": "FB4226",
            "source": "https://sentry.io/branding/"
        },
        {
            "title": "Server Fault",
            "hex": "E7282D",
            "source": "http://stackoverflow.com/company/logos"
        },
        {
            "title": "Shazam",
            "hex": "0088FF",
            "source": "https://brandfolder.com/shazam"
        },
        {
            "title": "Shell",
            "hex": "FFD500",
            "source": "https://en.wikipedia.org/wiki/File:Shell_logo.svg"
        },
        {
            "title": "Shopify",
            "hex": "7AB55C",
            "source": "https://press.shopify.com/brand"
        },
        {
            "title": "Showpad",
            "hex": "2D2E83",
            "source": "https://www.showpad.com/"
        },
        {
            "title": "Siemens",
            "hex": "009999",
            "source": "https://siemens.com/"
        },
        {
            "title": "Signal",
            "hex": "2592E9",
            "source": "https://play.google.com/store/apps/details?id=org.thoughtcrime.securesms"
        },
        {
            "title": "Simple Icons",
            "hex": "111111",
            "source": "https://simpleicons.org/"
        },
        {
            "title": "Sina Weibo",
            "hex": "E6162D",
            "source": "https://en.wikipedia.org/wiki/Sina_Weibo"
        },
        {
            "title": "SitePoint",
            "hex": "258AAF",
            "source": "http://www.sitepoint.com"
        },
        {
            "title": "Skillshare",
            "hex": "17C5CB",
            "source": "https://company-89494.frontify.com/d/Tquwc3XMiaBb/skillshare-style-guide"
        },
        {
            "title": "Skyliner",
            "hex": "2FCEA0",
            "source": "https://www.skyliner.io/help"
        },
        {
            "title": "Skype",
            "hex": "00AFF0",
            "source": "http://blogs.skype.com/?attachment_id=56273"
        },
        {
            "title": "Slack",
            "hex": "4A154B",
            "source": "https://slack.com/brand-guidelines"
        },
        {
            "title": "Slashdot",
            "hex": "026664",
            "source": "https://commons.wikimedia.org/wiki/File:Slashdot_wordmark_and_logo.svg"
        },
        {
            "title": "SlickPic",
            "hex": "FF880F",
            "source": "https://www.slickpic.com/"
        },
        {
            "title": "Slides",
            "hex": "E4637C",
            "source": "https://slides.com/about"
        },
        {
            "title": "Smashing Magazine",
            "hex": "E85C33",
            "source": "https://www.smashingmagazine.com/"
        },
        {
            "title": "SmugMug",
            "hex": "6DB944",
            "source": "https://help.smugmug.com/using-smugmug's-logo-HJulJePkEBf"
        },
        {
            "title": "Snapchat",
            "hex": "FFFC00",
            "source": "https://www.snapchat.com/brand-guidelines"
        },
        {
            "title": "Snapcraft",
            "hex": "82BEA0",
            "source": "https://github.com/snapcore/snap-store-badges"
        },
        {
            "title": "Snyk",
            "hex": "4C4A73",
            "source": "https://snyk.io/press-kit"
        },
        {
            "title": "Society6",
            "hex": "000000",
            "source": "https://blog.society6.com/app/themes/society6/dist/images/mark.svg"
        },
        {
            "title": "Socket.io",
            "hex": "010101",
            "source": "https://socket.io"
        },
        {
            "title": "Sogou",
            "hex": "FB6022",
            "source": "https://www.sogou.com/"
        },
        {
            "title": "Solus",
            "hex": "5294E2",
            "source": "https://getsol.us/branding/"
        },
        {
            "title": "SonarCloud",
            "hex": "F3702A",
            "source": "https://sonarcloud.io/about"
        },
        {
            "title": "SonarLint",
            "hex": "CC2026",
            "source": "https://github.com/SonarSource/sonarlint-website/"
        },
        {
            "title": "SonarQube",
            "hex": "4E9BCD",
            "source": "https://www.sonarqube.org/logos/"
        },
        {
            "title": "SonarSource",
            "hex": "CB3032",
            "source": "https://www.sonarsource.com/"
        },
        {
            "title": "Songkick",
            "hex": "F80046",
            "source": "http://blog.songkick.com/media-assets"
        },
        {
            "title": "SonicWall",
            "hex": "FF6600",
            "source": "https://brandfolder.com/sonicwall/sonicwall-external"
        },
        {
            "title": "Sonos",
            "hex": "000000",
            "source": "https://www.sonos.com/en-gb/home"
        },
        {
            "title": "SoundCloud",
            "hex": "FF3300",
            "source": "https://soundcloud.com/press"
        },
        {
            "title": "Source Engine",
            "hex": "F79A10",
            "source": "https://developer.valvesoftware.com/favicon.ico"
        },

        {
            "title": "SourceForge",
            "hex": "535353",
            "source": "https://sourceforge.net/"
        },
        {
            "title": "Sourcegraph",
            "hex": "00B4F2",
            "source": "https://github.com/sourcegraph/about"
        },
        {
            "title": "Spacemacs",
            "hex": "9266CC",
            "source": "http://spacemacs.org/"
        },
        {
            "title": "SpaceX",
            "hex": "005288",
            "source": "https://www.spacex.com/sites/all/themes/spacex2012/images/logo.svg"
        },
        {
            "title": "SparkFun",
            "hex": "E53525",
            "source": "https://www.sparkfun.com/brand_assets"
        },
        {
            "title": "SparkPost",
            "hex": "FA6423",
            "source": "https://www.sparkpost.com/"
        },
        {
            "title": "SPDX",
            "hex": "4398CC",
            "source": "https://spdx.org/Resources"
        },
        {
            "title": "Spectrum",
            "hex": "7B16FF",
            "source": "https://spectrum.chat"
        },
        {
            "title": "Speaker Deck",
            "hex": "339966",
            "source": "https://speakerdeck.com/"
        },
        {
            "title": "Spotify",
            "hex": "1ED760",
            "source": "https://developer.spotify.com/design"
        },
        {
            "title": "Spotlight",
            "hex": "352A71",
            "source": "https://www.spotlight.com/"
        },
        {
            "title": "Spreaker",
            "hex": "F5C300",
            "source": "http://www.spreaker.com/press"
        },
        {
            "title": "Spring",
            "hex": "6DB33F",
            "source": "https://spring.io/trademarks"
        },
        {
            "title": "Sprint",
            "hex": "FFCE0A",
            "source": "https://www.sprint.com/"
        },
        {
            "title": "Square",
            "hex": "3E4348",
            "source": "https://squareup.com/"
        },
        {
            "title": "Squarespace",
            "hex": "000000",
            "source": "http://squarespace.com/brand-guidelines"
        },
        {
            "title": "Stackbit",
            "hex": "3EB0FD",
            "source": "https://www.stackbit.com/"
        },
        {
            "title": "Stack Exchange",
            "hex": "1E5397",
            "source": "http://stackoverflow.com/company/logos"
        },
        {
            "title": "Stack Overflow",
            "hex": "FE7A16",
            "source": "http://stackoverflow.com"
        },
        {
            "title": "StackPath",
            "hex": "000000",
            "source": "https://www.stackpath.com/company/logo-and-branding/"
        },
        {
            "title": "StackShare",
            "hex": "0690FA",
            "source": "https://stackshare.io/branding"
        },
        {
            "title": "Stadia",
            "hex": "CD2640",
            "source": "https://stadia.dev"
        },
        {
            "title": "Statamic",
            "hex": "1F3641",
            "source": "http://statamic.com/press"
        },
        {
            "title": "Statuspage",
            "hex": "172B4D",
            "source": "https://www.atlassian.com/company/news/press-kit"
        },
        {
            "title": "Staticman",
            "hex": "000000",
            "source": "https://staticman.net/"
        },
        {
            "title": "Steam",
            "hex": "000000",
            "source": "https://partner.steamgames.com/public/marketing/Steam_Guidelines_02102016.pdf"
        },
        {
            "title": "Steamworks",
            "hex": "1E1E1E",
            "source": "https://partner.steamgames.com/"
        },
        {
            "title": "Steem",
            "hex": "4BA2F2",
            "source": "https://steem.io/"
        },
        {
            "title": "Steemit",
            "hex": "06D6A9",
            "source": "https://steemit.com/"
        },
        {
            "title": "Steinberg",
            "hex": "C90827",
            "source": "https://www.steinberg.net/en/company/press.html"
        },
        {
            "title": "Stitcher",
            "hex": "000000",
            "source": "https://www.stitcher.com/"
        },
        {
            "title": "Storify",
            "hex": "3A98D9",
            "source": "https://storify.com"
        },
        {
            "title": "Storybook",
            "hex": "FF4785",
            "source": "https://github.com/storybookjs/brand"
        },
        {
            "title": "Strapi",
            "hex": "2E7EEA",
            "source": "https://strapi.io/"
        },
        {
            "title": "Strava",
            "hex": "FC4C02",
            "source": "https://itunes.apple.com/us/app/strava-running-and-cycling-gps/id426826309"
        },
        {
            "title": "Stripe",
            "hex": "008CDD",
            "source": "https://stripe.com/about/resources"
        },
        {
            "title": "strongSwan",
            "hex": "E00033",
            "source": "https://www.strongswan.org/images/"
        },
        {
            "title": "StubHub",
            "hex": "003168",
            "source": "http://www.stubhub.com"
        },
        {
            "title": "styled-components",
            "hex": "DB7093",
            "source": "https://www.styled-components.com/"
        },
        {
            "title": "StyleShare",
            "hex": "212121",
            "source": "https://www.stylesha.re/"
        },
        {
            "title": "Stylus",
            "hex": "333333",
            "source": "http://stylus-lang.com/img/stylus-logo.svg"
        },
        {
            "title": "Sublime Text",
            "hex": "FF9800",
            "source": "https://www.sublimetext.com/images/logo.svg"
        },
        {
            "title": "Subversion",
            "hex": "809CC9",
            "source": "http://subversion.apache.org/logo"
        },
        {
            "title": "Super User",
            "hex": "2EACE3",
            "source": "http://stackoverflow.com/company/logos"
        },
        {
            "title": "Svelte",
            "hex": "FF3E00",
            "source": "https://github.com/sveltejs/svelte/tree/master/site/static"
        },
        {
            "title": "SVG",
            "hex": "FFB13B",
            "source": "https://www.w3.org/2009/08/svg-logos.html"
        },
        {
            "title": "SVGO",
            "hex": "14B9FF",
            "source": "https://github.com/svg/svgo"
        },
        {
            "title": "Swagger",
            "hex": "85EA2D",
            "source": "https://swagger.io/swagger/media/assets/images/swagger_logo.svg"
        },
        {
            "title": "Swarm",
            "hex": "FFA633",
            "source": "https://foursquare.com/about/logos"
        },
        {
            "title": "Swift",
            "hex": "FA7343",
            "source": "https://developer.apple.com/develop/"
        },
        {
            "title": "Symantec",
            "hex": "FDB511",
            "source": "https://commons.wikimedia.org/wiki/File:Symantec_logo10.svg"
        },
        {
            "title": "Symfony",
            "hex": "000000",
            "source": "https://symfony.com/logo"
        },
        {
            "title": "Synology",
            "hex": "B6B5B6",
            "source": "https://www.synology.com/en-global/company/branding"
        },
        {
            "title": "Tableau",
            "hex": "E97627",
            "source": "https://www.tableau.com/about/media-download-center"
        },
        {
            "title": "Tails",
            "hex": "56347C",
            "source": "https://tails.boum.org/contribute/how/promote/material/logo/"
        },
        {
            "title": "Tailwind CSS",
            "hex": "38B2AC",
            "source": "https://tailwindcss.com/"
        },
        {
            "title": "Tapas",
            "hex": "FFCE00",
            "source": "https://tapas.io/site/about#media"
        },
        {
            "title": "TeamViewer",
            "hex": "0E8EE9",
            "source": "https://www.teamviewer.com/resources/images/logos/teamviewer-logo-big.svg"
        },
        {
            "title": "TED",
            "hex": "E62B1E",
            "source": "https://www.ted.com/participate/organize-a-local-tedx-event/tedx-organizer-guide/branding-promotions/logo-and-design/your-tedx-logo"
        },
        {
            "title": "Teespring",
            "hex": "39ACE6",
            "source": "https://teespring.com"
        },
        {
            "title": "Telegram",
            "hex": "2CA5E0",
            "source": "https://commons.wikimedia.org/wiki/File:Telegram_alternative_logo.svg"
        },
        {
            "title": "Tencent QQ",
            "hex": "EB1923",
            "source": "https://en.wikipedia.org/wiki/File:Tencent_QQ.svg#/media/File:Tencent_QQ.svg"
        },
        {
            "title": "Tencent Weibo",
            "hex": "20B8E5",
            "source": "http://t.qq.com/"
        },
        {
            "title": "TensorFlow",
            "hex": "FF6F00",
            "source": "https://www.tensorflow.org/extras/tensorflow_brand_guidelines.pdf"
        },
        {
            "title": "Teradata",
            "hex": "F37440",
            "source": "https://github.com/Teradata/teradata.github.io/"
        },
        {
            "title": "Tesla",
            "hex": "CC0000",
            "source": "http://www.teslamotors.com/en_GB/about"
        },
        {
            "title": "Terraform",
            "hex": "623CE4",
            "source": "https://www.hashicorp.com/brand#terraform"
        },
        {
            "title": "The Mighty",
            "hex": "D0072A",
            "source": "https://themighty.com/"
        },
        {
            "title": "The Movie Database",
            "hex": "01D277",
            "source": "https://www.themoviedb.org/about/logos-attribution"
        },
        {
            "title": "Tidal",
            "hex": "000000",
            "source": "https://tidal.com"
        },
        {
            "title": "Tik Tok",
            "hex": "000000",
            "source": "https://tiktok.com"
        },
        {
            "title": "Timescale",
            "hex": "FDB515",
            "source": "https://www.timescale.com/"
        },
        {
            "title": "Tinder",
            "hex": "FF6B6B",
            "source": "http://www.gotinder.com/press"
        },
        {
            "title": "T-Mobile",
            "hex": "E20074",
            "source": "https://www.t-mobile.com/news/media-library?fulltext=logo"
        },
        {
            "title": "Todoist",
            "hex": "E44332",
            "source": "https://doist.com/press/"
        },
        {
            "title": "Toggl",
            "hex": "E01B22",
            "source": "https://toggl.com/media-toolkit"
        },
        {
            "title": "Topcoder",
            "hex": "29A8E0",
            "source": "http://topcoder.com/"
        },
        {
            "title": "Toptal",
            "hex": "3863A0",
            "source": "https://www.toptal.com/branding"
        },
        {
            "title": "Tor",
            "hex": "7E4798",
            "source": "https://github.com/TheTorProject/tor-media/tree/master/Onion%20Icon"
        },
        {
            "title": "Toshiba",
            "hex": "FF0000",
            "source": "https://commons.wikimedia.org/wiki/File:Toshiba_logo.svg"
        },
        {
            "title": "TrainerRoad",
            "hex": "E12726",
            "source": "https://www.trainerroad.com/"
        },
        {
            "title": "Trakt",
            "hex": "ED1C24",
            "source": "https://trakt.tv"
        },
        {
            "title": "Travis CI",
            "hex": "3EAAAF",
            "source": "https://travis-ci.com/logo"
        },
        {
            "title": "Treehouse",
            "hex": "5FCF80",
            "source": "https://teamtreehouse.com/about"
        },
        {
            "title": "Trello",
            "hex": "0079BF",
            "source": "https://trello.com/about/branding"
        },
        {
            "title": "Trend Micro",
            "hex": "D71921",
            "source": "https://www.trendmicro.com/"
        },
        {
            "title": "TripAdvisor",
            "hex": "00AF87",
            "source": "https://tripadvisor.mediaroom.com/download/TripAdvisor_Logo_Guidelines_5_15_17.pdf"
        },
        {
            "title": "Trulia",
            "hex": "53B50A",
            "source": "http://www.trulia.com"
        },
        {
            "title": "Trustpilot",
            "hex": "00B67A",
            "source": "https://support.trustpilot.com/hc/en-us/articles/206289947-Trustpilot-Brand-Assets-Style-Guide"
        },
        {
            "title": "Tumblr",
            "hex": "36465D",
            "source": "https://www.tumblr.com/logo"
        },
        {
            "title": "Turkish Airlines",
            "hex": "C70A0C",
            "source": "https://www.turkishairlines.com/tr-int/basin-odasi/logo-arsivi/index.html"
        },
        {
            "title": "Twilio",
            "hex": "F22F46",
            "source": "https://www.twilio.com/company/brand"
        },
        {
            "title": "Twitch",
            "hex": "6441A4",
            "source": "http://www.twitch.tv/p/brand-assets"
        },
        {
            "title": "Twitter",
            "hex": "1DA1F2",
            "source": "https://brand.twitter.com"
        },
        {
            "title": "Twoo",
            "hex": "FF7102",
            "source": "http://www.twoo.com/about/press"
        },
        {
            "title": "TypeScript",
            "hex": "007ACC",
            "source": "https://github.com/remojansen/logo.ts"
        },
        {
            "title": "TYPO3",
            "hex": "FF8700",
            "source": "https://typo3.com/fileadmin/assets/typo3logos/typo3_bullet_01.svg"
        },
        {
            "title": "Uber",
            "hex": "000000",
            "source": "https://www.uber.com/media/"
        },
        {
            "title": "Uber Eats",
            "hex": "5FB709",
            "source": "https://about.ubereats.com/en/logo/"
        },
        {
            "title": "Ubisoft",
            "hex": "000000",
            "source": "https://www.ubisoft.com/en-US/company/overview.aspx"
        },
        {
            "title": "uBlock Origin",
            "hex": "800000",
            "source": "https://github.com/gorhill/uBlock/blob/master/src/img/ublock.svg"
        },
        {
            "title": "Ubuntu",
            "hex": "E95420",
            "source": "https://design.ubuntu.com/brand/ubuntu-logo/"
        },
        {
            "title": "Udacity",
            "hex": "01B3E3",
            "source": "https://www.udacity.com"
        },
        {
            "title": "Udemy",
            "hex": "EC5252",
            "source": "https://about.udemy.com/newbrand/"
        },
        {
            "title": "UIkit",
            "hex": "2396F3",
            "source": "https://getuikit.com"
        },
        {
            "title": "Umbraco",
            "hex": "00BEC1",
            "source": "https://umbraco.com/"
        },
        {
            "title": "Unity",
            "hex": "000000",
            "source": "https://unity.com/"
        },
        {
            "title": "Unreal Engine",
            "hex": "313131",
            "source": "https://www.unrealengine.com/en-US/branding"
        },
        {
            "title": "Unsplash",
            "hex": "000000",
            "source": "https://unsplash.com/"
        },
        {
            "title": "Untappd",
            "hex": "FFC000",
            "source": "https://untappd.com/"
        },
        {
            "title": "Upwork",
            "hex": "6FDA44",
            "source": "https://www.upwork.com/press/"
        },
        {
            "title": "V",
            "hex": "5D87BF",
            "source": "https://github.com/vlang/v-logo"
        },
        {
            "title": "V8",
            "hex": "4B8BF5",
            "source": "https://v8.dev/logo"
        },
        {
            "title": "Vagrant",
            "hex": "1563FF",
            "source": "https://www.hashicorp.com/brand#vagrant"
        },
        {
            "title": "Valve",
            "hex": "F74843",
            "source": "https://www.valvesoftware.com/"
        },
        {
            "title": "Veeam",
            "hex": "00B336",
            "source": "https://www.veeam.com/newsroom/veeam-graphics.html"
        },
        {
            "title": "Venmo",
            "hex": "3D95CE",
            "source": "https://venmo.com/about/brand/"
        },
        {
            "title": "Verizon",
            "hex": "CD040B",
            "source": "https://www.verizondigitalmedia.com/about/logo-usage/"
        },
        {
            "title": "Viadeo",
            "hex": "F88D2D",
            "source": "http://corporate.viadeo.com/en/media/resources"
        },
        {
            "title": "Viber",
            "hex": "665CAC",
            "source": "https://www.viber.com/brand-center/"
        },
        {
            "title": "Vim",
            "hex": "019733",
            "source": "https://commons.wikimedia.org/wiki/File:Vimlogo.svg"
        },
        {
            "title": "Vimeo",
            "hex": "1AB7EA",
            "source": "https://vimeo.com/about/brand_guidelines"
        },
        {
            "title": "Vine",
            "hex": "11B48A",
            "source": "https://vine.co/logo"
        },
        {
            "title": "Virb",
            "hex": "0093DA",
            "source": "http://virb.com/about"
        },
        {
            "title": "Visa",
            "hex": "142787",
            "source": "https://commons.wikimedia.org/wiki/File:Visa_2014_logo_detail.svg"
        },
        {
            "title": "Visual Studio",
            "hex": "5C2D91",
            "source": "https://visualstudio.microsoft.com/"
        },
        {
            "title": "Visual Studio Code",
            "hex": "007ACC",
            "source": "https://commons.wikimedia.org/wiki/File:Visual_Studio_Code_1.35_icon.svg"
        },
        {
            "title": "VK",
            "hex": "4680C2",
            "source": "https://vk.com/brand"
        },
        {
            "title": "VLC media player",
            "hex": "FF8800",
            "source": "http://git.videolan.org/?p=vlc.git;a=tree;f=extras/package/macosx/asset_sources"
        },
        {
            "title": "Vodafone",
            "hex": "E60000",
            "source": "https://web.vodafone.com.eg/"
        },
        {
            "title": "VSCO",
            "hex": "000000",
            "source": "https://vsco.co/about/press/vsco-releases-redesigned-mobile-app"
        },
        {
            "title": "Vue.js",
            "hex": "4FC08D",
            "source": "https://github.com/vuejs/art"
        },
        {
            "title": "W3C",
            "hex": "005A9C",
            "source": "https://www.w3.org/Consortium/Legal/logo-usage-20000308"
        },
        {
            "title": "Wattpad",
            "hex": "F68D12",
            "source": "https://www.wattpad.com/press/#assets"
        },
        {
            "title": "Waze",
            "hex": "333665",
            "source": "https://www.waze.com/"
        },
        {
            "title": "Weasyl",
            "hex": "990000",
            "source": "https://www.weasyl.com/"
        },
        {
            "title": "WebAuthn",
            "hex": "3423A6",
            "source": "https://github.com/apowers313/webauthn-logos"
        },
        {
            "title": "Webpack",
            "hex": "8DD6F9",
            "source": "https://webpack.js.org/branding/"
        },
        {
            "title": "webcomponents.org",
            "hex": "29ABE2",
            "source": "https://www.webcomponents.org/"
        },
        {
            "title": "Webmin",
            "hex": "7DA0D0",
            "source": "https://github.com/webmin/webmin"
        },
        {
            "title": "WebStorm",
            "hex": "000000",
            "source": "https://www.jetbrains.com/company/brand/logos/"
        },
        {
            "title": "WeChat",
            "hex": "7BB32E",
            "source": "https://worldvectorlogo.com/logo/wechat-3"
        },
        {
            "title": "WhatsApp",
            "hex": "25D366",
            "source": "https://www.whatsappbrand.com"
        },
        {
            "title": "When I Work",
            "hex": "51A33D",
            "source": "https://wheniwork.com/"
        },
        {
            "title": "WhiteSource",
            "hex": "161D4E",
            "source": "https://www.whitesourcesoftware.com/whitesource-media-kit/"
        },
        {
            "title": "Wii",
            "hex": "8B8B8B",
            "source": "https://de.wikipedia.org/wiki/Datei:WiiU.svg"
        },
        {
            "title": "Wii U",
            "hex": "8B8B8B",
            "source": "https://de.wikipedia.org/wiki/Datei:WiiU.svg"
        },
        {
            "title": "Wikipedia",
            "hex": "000000",
            "source": "https://en.wikipedia.org/wiki/Logo_of_Wikipedia"
        },
        {
            "title": "Windows",
            "hex": "0078D6",
            "source": "https://commons.wikimedia.org/wiki/File:Windows_10_Logo.svg"
        },
        {
            "title": "Wire",
            "hex": "000000",
            "source": "http://brand.wire.com"
        },
        {
            "title": "WireGuard",
            "hex": "88171A",
            "source": "https://www.wireguard.com/img/wireguard.svg"
        },
        {
            "title": "Wish",
            "hex": "2FB7EC",
            "source": "https://wish.com/"
        },
        {
            "title": "Wix",
            "hex": "FAAD4D",
            "source": "http://www.wix.com/about/design-assets"
        },
        {
            "title": "Wolfram",
            "hex": "DD1100",
            "source": "http://company.wolfram.com/press-center/wolfram-corporate/"
        },
        {
            "title": "Wolfram Language",
            "hex": "DD1100",
            "source": "http://company.wolfram.com/press-center/language/"
        },
        {
            "title": "Wolfram Mathematica",
            "hex": "DD1100",
            "source": "http://company.wolfram.com/press-center/mathematica/"
        },
        {
            "title": "WordPress",
            "hex": "21759B",
            "source": "https://wordpress.org/about/logos"
        },
        {
            "title": "Workplace",
            "hex": "20252D",
            "source": "https://en.facebookbrand.com/"
        },
        {
            "title": "WP Engine",
            "hex": "40BAC8",
            "source": "https://wpengine.com/"
        },
        {
<<<<<<< HEAD
            "title": "Xamarin",
            "hex": "4393D4",
            "source": "https://dotnet.microsoft.com/apps/xamarin"
=======
            "title": "write.as",
            "hex": "5BC4EE",
            "source": "https://write.as/brand"
>>>>>>> 63b03c8b
        },
        {
            "title": "Xbox",
            "hex": "107C10",
            "source": "http://mspartner-public.sharepoint.com/XBOX%20Games/Xbox%20logo's%20+%20Guidelines/Xbox%20Live/Xbox_Live_Guidelines_10-4-13.pdf"
        },
        {
            "title": "Xcode",
            "hex": "1575F9",
            "source": "https://developer.apple.com/develop/"
        },
        {
            "title": "XDA Developers",
            "hex": "F59812",
            "source": "https://www.xda-developers.com/"
        },
        {
            "title": "X.Org",
            "hex": "F28834",
            "source": "https://upload.wikimedia.org/wikipedia/commons/9/90/X.Org_Logo.svg"
        },
        {
            "title": "Xero",
            "hex": "13B5EA",
            "source": "https://www.xero.com/uk/about/media/downloads"
        },
        {
            "title": "XFCE",
            "hex": "2284F2",
            "source": "https://www.xfce.org/download#artwork"
        },
        {
            "title": "Xiaomi",
            "hex": "FA6709",
            "source": "https://www.mi.com/global"
        },
        {
            "title": "Xing",
            "hex": "006567",
            "source": "https://dev.xing.com/logo_rules"
        },
        {
            "title": "XMPP",
            "hex": "002B5C",
            "source": "https://xmpp.org/"
        },
        {
            "title": "X-Pack",
            "hex": "005571",
            "source": "https://www.elastic.co/brand"
        },
        {
            "title": "XRP",
            "hex": "25A768",
            "source": "https://xrpl.org/"
        },
        {
            "title": "XSplit",
            "hex": "0095DE",
            "source": "https://www.xsplit.com/presskit"
        },
        {
            "title": "Y Combinator",
            "hex": "F0652F",
            "source": "https://www.ycombinator.com/press/"
        },
        {
            "title": "Yahoo!",
            "hex": "6001D2",
            "source": "https://yahoo.com/"
        },
        {
            "title": "Yamaha Corporation",
            "hex": "4B1E78",
            "source": "https://www.yamaha.com/en/"
        },
        {
            "title": "Yamaha Motor Corporation",
            "hex": "E60012",
            "source": "https://en.wikipedia.org/wiki/Yamaha_Motor_Company"
        },
        {
            "title": "Yammer",
            "hex": "0072C6",
            "source": "https://developer.yammer.com/docs/branding-guide"
        },
        {
            "title": "Yandex",
            "hex": "FF0000",
            "source": "https://yandex.com/company/general_info/logotype_rules"
        },
        {
            "title": "Yarn",
            "hex": "2C8EBB",
            "source": "https://github.com/yarnpkg/assets"
        },
        {
            "title": "Yelp",
            "hex": "D32323",
            "source": "http://www.yelp.com/brand"
        },
        {
            "title": "YouTube",
            "hex": "FF0000",
            "source": "https://www.youtube.com/yt/about/brand-resources/#logos-icons-colors"
        },
        {
            "title": "Zalando",
            "hex": "FF6900",
            "source": "https://www.zalando.co.uk/"
        },
        {
            "title": "Zapier",
            "hex": "FF4A00",
            "source": "https://zapier.com/about/brand"
        },
        {
            "title": "Zeit",
            "hex": "000000",
            "source": "https://zeit.co/design/brand"
        },
        {
            "title": "Zendesk",
            "hex": "03363D",
            "source": "https://www.zendesk.com/company/brand-assets/#logo"
        },
        {
            "title": "ZeroMQ",
            "hex": "DF0000",
            "source": "https://github.com/zeromq/zeromq.org/blob/master/static/safari-pinned-tab.svg"
        },
        {
            "title": "Zerply",
            "hex": "9DBC7A",
            "source": "https://zerply.com/about/resources"
        },
        {
            "title": "Zhihu",
            "hex": "0084FF",
            "source": "https://www.zhihu.com/"
        },
        {
            "title": "Zillow",
            "hex": "0074E4",
            "source": "http://zillow.mediaroom.com/logos"
        },
        {
            "title": "Zingat",
            "hex": "009CFB",
            "source": "https://www.zingat.com/kurumsal-logolar"
        },
        {
            "title": "Zoom",
            "hex": "2D8CFF",
            "source": "https://zoom.us/brandguidelines"
        },
        {
            "title": "Zorin",
            "hex": "0CC1F3",
            "source": "https://zorinos.com/press/"
        },
        {
            "title": "Zulip",
            "hex": "52C2AF",
            "source": "https://github.com/zulip/zulip/"
        }
    ]
}<|MERGE_RESOLUTION|>--- conflicted
+++ resolved
@@ -4423,15 +4423,14 @@
             "source": "https://wpengine.com/"
         },
         {
-<<<<<<< HEAD
+            "title": "write.as",
+            "hex": "5BC4EE",
+            "source": "https://write.as/brand"
+        },
+        {
             "title": "Xamarin",
             "hex": "4393D4",
             "source": "https://dotnet.microsoft.com/apps/xamarin"
-=======
-            "title": "write.as",
-            "hex": "5BC4EE",
-            "source": "https://write.as/brand"
->>>>>>> 63b03c8b
         },
         {
             "title": "Xbox",
