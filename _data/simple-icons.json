{
    "icons": [
        {
            "title": ".NET",
            "hex": "5C2D91",
            "source": "https://docs.microsoft.com/en-us/dotnet/images/hub/net.svg"
        },
        {
            "title": "1Password",
            "hex": "0094F5",
            "source": "https://1password.com/press/"
        },
        {
            "title": "500px",
            "hex": "0099E5",
            "source": "https://about.500px.com/press"
        },
        {
            "title": "About.me",
            "hex": "00A98F",
            "source": "https://about.me/assets"
        },
        {
            "title": "ABB RobotStudio",
            "hex": "FF9E0F",
            "source": "https://new.abb.com/products/robotics/en/robotstudio/downloads"
        },
        {
            "title": "Abstract",
            "hex": "191A1B",
            "source": "https://www.abstract.com/about/"
        },
        {
            "title": "Academia",
            "hex": "41454A",
            "source": "https://www.academia.edu/"
        },
        {
            "title": "ACM",
            "hex": "0085CA",
            "source": "http://identitystandards.acm.org/"
        },
        {
<<<<<<< HEAD
            "title": "ActiGraph",
            "hex": "0B2C4A",
            "source": "http://www.actigraphcorp.com/"
=======
            "title": "Activision",
            "hex": "000000",
            "source": "https://www.activision.com/"
>>>>>>> 167ac99c
        },
        {
            "title": "Accusoft",
            "hex": "FF7E4A",
            "source": "https://company-39138.frontify.com/d/7EKFm12NQSa8/accusoft-corporation-style-guide#/style-guide/logo"
        },
        {
            "title": "AddThis",
            "hex": "FF6550",
            "source": "http://www.addthis.com/"
        },
        {
            "title": "AdGuard",
            "hex": "66B574",
            "source": "https://adguard.com/en/contribute.html"
        },
        {
            "title": "Adobe",
            "hex": "FF0000",
            "source": "https://www.adobe.com/"
        },
        {
            "title": "Adobe Acrobat Reader",
            "hex": "EE3F24",
            "source": "https://wwwimages2.adobe.com/etc/clientlibs/beagle/ace/source/font/aceui-fonts.svg"
        },
        {
            "title": "Adobe After Effects",
            "hex": "D291FF",
            "source": "https://wwwimages2.adobe.com/etc/clientlibs/beagle/ace/source/font/aceui-fonts.svg"
        },
        {
            "title": "Adobe Audition",
            "hex": "00E4BB",
            "source": "https://helpx.adobe.com/content/dam/help/mnemonics/au_cc_app_RGB.svg"
        },
        {
            "title": "Adobe Dreamweaver",
            "hex": "35FA00",
            "source": "https://wwwimages2.adobe.com/etc/clientlibs/beagle/ace/source/font/aceui-fonts.svg"
        },
        {
            "title": "Adobe Illustrator",
            "hex": "FF7C00",
            "source": "https://wwwimages2.adobe.com/etc/clientlibs/beagle/ace/source/font/aceui-fonts.svg"
        },
        {
            "title": "Adobe InDesign",
            "hex": "FD3F93",
            "source": "https://wwwimages2.adobe.com/etc/clientlibs/beagle/ace/source/font/aceui-fonts.svg"
        },
        {
            "title": "Adobe Lightroom CC",
            "hex": "3DF0F0",
            "source": "https://www.adobe.com/products/photoshop-lightroom.html"
        },
        {
            "title": "Adobe Lightroom Classic",
            "hex": "ADD5EC",
            "source": "https://www.adobe.com/products/photoshop-lightroom-classic.html"
        },
        {
            "title": "Adobe Photoshop",
            "hex": "00C8FF",
            "source": "https://wwwimages2.adobe.com/etc/clientlibs/beagle/ace/source/font/aceui-fonts.svg"
        },
        {
            "title": "Adobe Premiere",
            "hex": "EA77FF",
            "source": "https://helpx.adobe.com/content/dam/help/mnemonics/pr_cc_app_RGB.svg"
        },
        {
            "title": "Adobe Typekit",
            "hex": "87EC00",
            "source": "https://helpx.adobe.com/content/dam/help/mnemonics/tk_appicon_RGB.svg"
        },
        {
            "title": "Adobe XD",
            "hex": "FF2BC2",
            "source": "https://www.adobe.com/products/xd.html"
        },
        {
            "title": "Airbnb",
            "hex": "FF5A5F",
            "source": "https://www.airbnb.com"
        },
        {
            "title": "AirPlay Audio",
            "hex": "000000",
            "source": "https://developer.apple.com/design/human-interface-guidelines/airplay/overview/icons/"
        },
        {
            "title": "AirPlay Video",
            "hex": "000000",
            "source": "https://developer.apple.com/design/human-interface-guidelines/airplay/overview/icons/"
        },
        {
            "title": "Algolia",
            "hex": "5468FF",
            "source": "https://www.algolia.com/press/?section=brand-guidelines"
        },
        {
            "title": "AlliedModders",
            "hex": "1578D3",
            "source": "https://forums.alliedmods.net/index.php"
        },
        {
            "title": "AlloCiné",
            "hex": "FECC00",
            "source": "http://www.allocine.fr/favicon.ico"
        },
        {
            "title": "Amazon",
            "hex": "FF9900",
            "source": "https://worldvectorlogo.com/logo/amazon-icon"
        },
        {
            "title": "Amazon Alexa",
            "hex": "00CAFF",
            "source": "https://developer.amazon.com/docs/alexa-voice-service/logo-and-brand.html"
        },
        {
            "title": "Amazon AWS",
            "hex": "232F3E",
            "source": "https://upload.wikimedia.org/wikipedia/commons/9/93/Amazon_Web_Services_Logo.svg"
        },
        {
            "title": "AMD",
            "hex": "ED1C24",
            "source": "https://subscriptions.amd.com/greatpower/img/amd-logo-black.svg"
        },
        {
            "title": "American Express",
            "hex": "2E77BC",
            "source": "https://commons.wikimedia.org/wiki/File:American_Express_logo.svg"
        },
        {
            "title": "Anaconda",
            "hex": "42B029",
            "source": "https://www.anaconda.com/media-kit/"
        },
        {
            "title": "Analogue",
            "hex": "1A1A1A",
            "source": "https://www.analogue.co/"
        },
        {
            "title": "Anchor",
            "hex": "8940FA",
            "source": "https://anchor.fm/"
        },
        {
            "title": "Android",
            "hex": "3DDC84",
            "source": "https://developer.android.com/distribute/marketing-tools/brand-guidelines"
        },
        {
            "title": "AngelList",
            "hex": "000000",
            "source": "https://angel.co/logo"
        },
        {
            "title": "Angular",
            "hex": "DD0031",
            "source": "https://angular.io/assets/images/logos/angular/angular_solidBlack.svg"
        },
        {
            "title": "Angular Universal",
            "hex": "00ACC1",
            "source": "https://angular.io/presskit"
        },
        {
            "title": "Ansible",
            "hex": "EE0000",
            "source": "https://www.ansible.com/logos"
        },
        {
            "title": "Apache",
            "hex": "D22128",
            "source": "https://www.apache.org/foundation/press/kit/"
        },
        {
            "title": "Apache Airflow",
            "hex": "007A88",
            "source": "https://github.com/apache/airflow/tree/master/docs/img/logos"
        },
        {
            "title": "Apache Cordova",
            "hex": "E8E8E8",
            "source": "https://cordova.apache.org/artwork/"
        },
        {
            "title": "Apache Flink",
            "hex": "E6526F",
            "source": "https://flink.apache.org/material.html"
        },
        {
            "title": "Apache Kafka",
            "hex": "000000",
            "source": "https://commons.wikimedia.org/wiki/File:Apache_kafka.svg"
        },
        {
            "title": "Apache OpenOffice",
            "hex": "0E85CD",
            "source": "https://www.openoffice.org/marketing/art/galleries/logos/index.html"
        },
        {
            "title": "Apache NetBeans IDE",
            "hex": "1B6AC6",
            "source": "https://netbeans.apache.org/images/"
        },
        {
            "title": "Apache RocketMQ",
            "hex": "D77310",
            "source": "https://rocketmq.apache.org/"
        },
        {
            "title": "Apache Spark",
            "hex": "E25A1C",
            "source": "https://spark.apache.org/images/"
        },
        {
            "title": "Apple",
            "hex": "999999",
            "source": "https://worldvectorlogo.com/logo/apple"
        },
        {
            "title": "Apple Music",
            "hex": "000000",
            "source": "https://www.apple.com/itunes/marketing-on-music/identity-guidelines.html#apple-music-icon"
        },
        {
            "title": "Apple Pay",
            "hex": "000000",
            "source": "https://developer.apple.com/apple-pay/marketing/"
        },
        {
            "title": "Apple Podcasts",
            "hex": "9933CC",
            "source": "https://www.apple.com/itunes/marketing-on-podcasts/identity-guidelines.html#apple-podcasts-icon"
        },
        {
            "title": "AppVeyor",
            "hex": "00B3E0",
            "source": "https://commons.wikimedia.org/wiki/File:Appveyor_logo.svg"
        },
        {
            "title": "ARAL",
            "hex": "0063CB",
            "source": "https://upload.wikimedia.org/wikipedia/commons/6/60/Aral_Logo.svg"
        },
        {
            "title": "Arch Linux",
            "hex": "1793D1",
            "source": "https://www.archlinux.org/art/"
        },
        {
            "title": "Archive of Our Own",
            "hex": "990000",
            "source": "https://archiveofourown.org/"
        },
        {
            "title": "Arduino",
            "hex": "00979D",
            "source": "https://cdn.arduino.cc/projecthub/img/Arduino-logo.svg"
        },
        {
            "title": "ArtStation",
            "hex": "13AFF0",
            "source": "https://www.artstation.com/about/logo"
        },
        {
            "title": "arXiv",
            "hex": "B31B1B",
            "source": "https://static.arxiv.org/static/base/0.15.2/images/arxiv-logo-web.svg"
        },
        {
            "title": "Asana",
            "hex": "273347",
            "source": "https://asana.com/styles"
        },
        {
            "title": "Asciidoctor",
            "hex": "E40046",
            "source": "https://github.com/asciidoctor/brand"
        },
        {
            "title": "Atlassian",
            "hex": "0052CC",
            "source": "https://atlassian.design/guidelines/brand/logos-1"
        },
        {
            "title": "Atom",
            "hex": "66595C",
            "source": "https://commons.wikimedia.org/wiki/File:Atom_editor_logo.svg"
        },
        {
            "title": "AT&T",
            "hex": "00A8E0",
            "source": "https://commons.wikimedia.org/wiki/File:AT%26T_logo_2016.svg"
        },
        {
            "title": "Audi",
            "hex": "BB0A30",
            "source": "https://www.audi.com/ci/en/intro/basics/rings.html"
        },
        {
            "title": "Audible",
            "hex": "F8991C",
            "source": "https://commons.wikimedia.org/wiki/File:Audible_logo.svg"
        },
        {
            "title": "Audiomack",
            "hex": "FFA200",
            "source": "https://styleguide.audiomack.com/"
        },
        {
            "title": "Aurelia",
            "hex": "ED2B88",
            "source": "https://aurelia.io/"
        },
        {
            "title": "Auth0",
            "hex": "EB5424",
            "source": "https://styleguide.auth0.com"
        },
        {
            "title": "Authy",
            "hex": "EC1C24",
            "source": "https://authy.com/"
        },
        {
            "title": "Automatic",
            "hex": "7D8084",
            "source": "https://www.automatic.com/press"
        },
        {
            "title": "Autotask",
            "hex": "E51937",
            "source": "https://www.autotask.com/branding"
        },
        {
            "title": "Aventrix",
            "hex": "0099DD",
            "source": "https://www.aventrix.com/press"
        },
        {
            "title": "awesomeWM",
            "hex": "535D6C",
            "source": "https://awesomewm.org/"
        },
        {
            "title": "Azure Artifacts",
            "hex": "CB2E6D",
            "source": "https://azure.microsoft.com/en-us/services/devops/artifacts/"
        },
        {
            "title": "Azure DevOps",
            "hex": "0078D7",
            "source": "http://azure.com/devops"
        },
        {
            "title": "Azure Pipelines",
            "hex": "2560E0",
            "source": "https://github.com/vscode-icons/vscode-icons/pull/1741"
        },
        {
            "title": "Babel",
            "hex": "F9DC3E",
            "source": "https://babeljs.io/"
        },
        {
            "title": "Baidu",
            "hex": "2319DC",
            "source": "https://en.wikipedia.org/wiki/File:Baidu.svg"
        },
        {
            "title": "Bamboo",
            "hex": "0052CC",
            "source": "https://www.atlassian.design/guidelines/marketing/resources/logo-files"
        },
        {
            "title": "Bancontact",
            "hex": "005498",
            "source": "https://www.bancontact.com/en/promotion-material/guidelines-logo"
        },
        {
            "title": "Bandcamp",
            "hex": "408294",
            "source": "https://bandcamp.com/buttons"
        },
        {
            "title": "BandLab",
            "hex": "DC3710",
            "source": "https://blog.bandlab.com/press/"
        },
        {
            "title": "Basecamp",
            "hex": "5ECC62",
            "source": "https://basecamp.com/about/press"
        },
        {
            "title": "Bath ASU",
            "hex": "00A3E0",
            "source": "https://bathasu.com/press/"
        },
        {
            "title": "Beats",
            "hex": "005571",
            "source": "https://www.elastic.co/brand"
        },
        {
            "title": "Beats by Dre",
            "hex": "E01F3D",
            "source": "https://www.beatsbydre.com/"
        },
        {
            "title": "Behance",
            "hex": "1769FF",
            "source": "https://www.behance.net/dev/api/brand"
        },
        {
            "title": "Big Cartel",
            "hex": "222222",
            "source": "https://www.bigcartel.com"
        },
        {
            "title": "Bing",
            "hex": "008373",
            "source": "https://commons.wikimedia.org/wiki/File:Bing_logo_(2016).svg"
        },
        {
            "title": "Bit",
            "hex": "73398D",
            "source": "https://bit.dev"
        },
        {
            "title": "Bitbucket",
            "hex": "0052CC",
            "source": "https://www.atlassian.com/company/news/press-kit"
        },
        {
            "title": "Bitcoin",
            "hex": "F7931A",
            "source": "https://bitcoin.org/en"
        },
        {
            "title": "Bitdefender",
            "hex": "ED1C24",
            "source": "https://www.bitdefender.com/funzone/logos.html"
        },
        {
            "title": "Bitly",
            "hex": "EE6123",
            "source": "https://bitly.com/pages/press"
        },
        {
            "title": "Bitrise",
            "hex": "683D87",
            "source": "https://www.bitrise.io/presskit"
        },
        {
            "title": "Blackberry",
            "hex": "000000",
            "source": "https://www.blackberry.com/"
        },
        {
            "title": "Blender",
            "hex": "F5792A",
            "source": "https://www.blender.org/about/logo/"
        },
        {
            "title": "Blogger",
            "hex": "FF5722",
            "source": "https://www.blogger.com"
        },
        {
            "title": "BMC Software",
            "hex": "FE5000",
            "source": "https://www.bmc.com/"
        },
        {
            "title": "Boeing",
            "hex": "1D439C",
            "source": "https://upload.wikimedia.org/wikipedia/commons/4/4f/Boeing_full_logo.svg"
        },
        {
            "title": "Boost",
            "hex": "F69220",
            "source": "https://www.boostmobile.com/"
        },
        {
            "title": "Bootstrap",
            "hex": "563D7C",
            "source": "http://getbootstrap.com/about"
        },
        {
            "title": "Bower",
            "hex": "EF5734",
            "source": "https://bower.io/docs/about/#brand"
        },
        {
            "title": "Box",
            "hex": "0061D5",
            "source": "https://www.box.com/en-gb/about-us/press"
        },
        {
            "title": "Brand.ai",
            "hex": "0AA0FF",
            "source": "https://brand.ai/brand-ai/style"
        },
        {
            "title": "Brandfolder",
            "hex": "40D1F5",
            "source": "https://brandfolder.com/brandfolder"
        },
        {
            "title": "Brave",
            "hex": "FB542B",
            "source": "https://brave.com/brave-branding-assets/"
        },
        {
            "title": "Breaker",
            "hex": "003DAD",
            "source": "https://www.breaker.audio/i/brand"
        },
        {
            "title": "Broadcom",
            "hex": "CC092F",
            "source": "https://en.wikipedia.org/wiki/Broadcom_Inc"
        },
        {
            "title": "Buddy",
            "hex": "1A86FD",
            "source": "https://buddy.works/about"
        },
        {
            "title": "Buffer",
            "hex": "168EEA",
            "source": "https://buffer.com/press"
        },
        {
            "title": "Buy Me A Coffee",
            "hex": "FF813F",
            "source": "https://www.buymeacoffee.com/brand"
        },
        {
            "title": "BuzzFeed",
            "hex": "EE3322",
            "source": "http://www.buzzfeed.com/press/downloads"
        },
        {
            "title": "C",
            "hex": "A8B9CC",
            "source": "https://commons.wikimedia.org/wiki/File:The_C_Programming_Language_logo.svg"
        },
        {
            "title": "CakePHP",
            "hex": "D33C43",
            "source": "https://cakephp.org/logos"
        },
        {
            "title": "Campaign Monitor",
            "hex": "509CF6",
            "source": "https://www.campaignmonitor.com/brand"
        },
        {
            "title": "Canva",
            "hex": "00C4CC",
            "source": "https://www.canva.com/"
        },
        {
            "title": "Cash App",
            "hex": "00C244",
            "source": "https://cash.app/press"
        },
        {
            "title": "Castorama",
            "hex": "0078D7",
            "source": "https://www.castorama.fr/"
        },
        {
            "title": "Castro",
            "hex": "00B265",
            "source": "http://supertop.co/castro/press/"
        },
        {
            "title": "Cassandra",
            "hex": "1287B1",
            "source": "https://upload.wikimedia.org/wikipedia/commons/5/5e/Cassandra_logo.svg"
        },
        {
            "title": "CentOS",
            "hex": "262577",
            "source": "https://wiki.centos.org/ArtWork/Brand/Logo"
        },
        {
            "title": "CEVO",
            "hex": "1EABE2",
            "source": "https://cevo.com/"
        },
        {
            "title": "Chase",
            "hex": "117ACA",
            "source": "https://commons.wikimedia.org/wiki/File:Chase_logo_2007.svg"
        },
        {
            "title": "Chef",
            "hex": "F09820",
            "source": "https://www.chef.io/"
        },
        {
            "title": "Circle",
            "hex": "8669AE",
            "source": "https://www.circle.com/"
        },
        {
            "title": "CircleCI",
            "hex": "343434",
            "source": "https://circleci.com/press"
        },
        {
            "title": "Cirrus CI",
            "hex": "212121",
            "source": "https://cirrus-ci.org"
        },
        {
            "title": "Cisco",
            "hex": "1BA0D7",
            "source": "https://www.cisco.com/"
        },
        {
            "title": "CiviCRM",
            "hex": "81C459",
            "source": "https://civicrm.org/trademark"
        },
        {
            "title": "Clockify",
            "hex": "03A9F4",
            "source": "https://clockify.me/"
        },
        {
            "title": "Clojure",
            "hex": "5881D8",
            "source": "https://commons.wikimedia.org/wiki/File:Clojure_logo.svg"
        },
        {
            "title": "CloudBees",
            "hex": "1997B5",
            "source": "https://www.cloudbees.com/"
        },
        {
            "title": "Cloudflare",
            "hex": "F38020",
            "source": "https://www.cloudflare.com/logo/"
        },
        {
            "title": "CMake",
            "hex": "064F8C",
            "source": "https://www.kitware.com/platforms/"
        },
        {
            "title": "Codacy",
            "hex": "222F29",
            "source": "https://www.codacy.com/blog/"
        },
        {
            "title": "Codecademy",
            "hex": "1F4056",
            "source": "https://www.codecademy.com/"
        },
        {
            "title": "CodeChef",
            "hex": "5B4638",
            "source": "https://www.codechef.com/"
        },
        {
            "title": "Code Climate",
            "hex": "000000",
            "source": "https://codeclimate.com/"
        },
        {
            "title": "Codecov",
            "hex": "F01F7A",
            "source": "https://codecov.io/"
        },
        {
            "title": "CodeFactor",
            "hex": "F44A6A",
            "source": "https://www.codefactor.io/"
        },
        {
            "title": "Codeforces",
            "hex": "1F8ACB",
            "source": "http://codeforces.com/"
        },
        {
            "title": "CodeIgniter",
            "hex": "EE4623",
            "source": "https://www.codeigniter.com/help/legal"
        },
        {
            "title": "CodePen",
            "hex": "000000",
            "source": "http://codepen.io"
        },
        {
            "title": "Coderwall",
            "hex": "3E8DCC",
            "source": "https://github.com/twolfson/coderwall-svg"
        },
        {
            "title": "CodeSandbox",
            "hex": "000000",
            "source": "https://codesandbox.io"
        },
        {
            "title": "Codeship",
            "hex": "3C4858",
            "source": "https://app.codeship.com/"
        },
        {
            "title": "Codewars",
            "hex": "AD2C27",
            "source": "https://www.codewars.com"
        },
        {
            "title": "Codio",
            "hex": "4574E0",
            "source": "https://codio.com"
        },
        {
            "title": "CoffeeScript",
            "hex": "2F2625",
            "source": "https://coffeescript.org/"
        },
        {
            "title": "Coinbase",
            "hex": "0667D0",
            "source": "https://www.coinbase.com/press"
        },
        {
            "title": "Composer",
            "hex": "885630",
            "source": "https://getcomposer.org/"
        },
        {
            "title": "ComproPago",
            "hex": "00AAEF",
            "source": "https://compropago.com"
        },
        {
            "title": "Conekta",
            "hex": "414959",
            "source": "https://www.conekta.io"
        },
        {
            "title": "Confluence",
            "hex": "172B4D",
            "source": "https://www.atlassian.com/company/news/press-kit"
        },
        {
            "title": "Conda-Forge",
            "hex": "000000",
            "source": "https://github.com/conda-forge/conda-forge.github.io/"
        },
        {
            "title": "Convertio",
            "hex": "FF3333",
            "source": "https://convertio.co/"
        },
        {
            "title": "Co-op",
            "hex": "00B1E7",
            "source": "http://www.co-operative.coop/corporate/press/logos/"
        },
        {
            "title": "Corona Renderer",
            "hex": "E6502A",
            "source": "https://corona-renderer.com/about"
        },
        {
            "title": "Coursera",
            "hex": "2A73CC",
            "source": "https://about.coursera.org/press"
        },
        {
            "title": "Coveralls",
            "hex": "3F5767",
            "source": "https://coveralls.io/"
        },
        {
            "title": "cPanel",
            "hex": "FF6C2C",
            "source": "https://cpanel.net/company/cpanel-brand-guide/"
        },
        {
            "title": "Adobe Creative Cloud",
            "hex": "D41818",
            "source": "https://www.adobe.io/apis/creativecloud/creativesdk/docs/websdk/adobe-creative-sdk-for-web_master/branding-guidelines.html"
        },
        {
            "title": "Creative Commons",
            "hex": "EF9421",
            "source": "https://creativecommons.org/"
        },
        {
            "title": "Crehana",
            "hex": "4B22F4",
            "source": "https://www.crehana.com/"
        },
        {
            "title": "Crunchbase",
            "hex": "0288D1",
            "source": "https://www.crunchbase.com/home"
        },
        {
            "title": "Crunchyroll",
            "hex": "F47521",
            "source": "https://www.crunchyroll.com"
        },
        {
            "title": "CRYENGINE",
            "hex": "000000",
            "source": "https://www.cryengine.com/brand"
        },
        {
            "title": "CSS3",
            "hex": "1572B6",
            "source": "http://www.w3.org/html/logo/"
        },
        {
            "title": "CSS Wizardry",
            "hex": "F43059",
            "source": "http://csswizardry.com"
        },
        {
            "title": "Common Workflow Language",
            "hex": "B5314C",
            "source": "https://github.com/common-workflow-language/logo/blob/master/CWL-Logo-nofonts.svg"
        },
        {
            "title": "C Sharp",
            "hex": "239120",
            "source": "https://upload.wikimedia.org/wikipedia/commons/0/0d/C_Sharp_wordmark.svg"
        },
        {
            "title": "curl",
            "hex": "073551",
            "source": "https://curl.haxx.se/logo/"
        },
        {
            "title": "C++",
            "hex": "00599C",
            "source": "https://github.com/isocpp/logos"
        },
        {
            "title": "D3.js",
            "hex": "F9A03C",
            "source": "https://github.com/d3/d3-logo"
        },
        {
            "title": "Dailymotion",
            "hex": "0066DC",
            "source": "http://press.dailymotion.com/?page_id=346"
        },
        {
            "title": "Dart",
            "hex": "0175C2",
            "source": "https://github.com/dart-lang/site-shared/tree/master/src/_assets/image/dart/logo"
        },
        {
            "title": "Dashlane",
            "hex": "007C97",
            "source": "https://www.dashlane.com/"
        },
        {
            "title": "Dassault Systèmes",
            "hex": "005386",
            "source": "https://www.3ds.com/statics/menu/2/assets/img/logo/3ds-dark.svg"
        },
        {
            "title": "DataCamp",
            "hex": "33AACC",
            "source": "https://www.datacamp.com/"
        },
        {
            "title": "Datadog",
            "hex": "632CA6",
            "source": "https://www.datadoghq.com/"
        },
        {
            "title": "DAZN",
            "hex": "F8F8F5",
            "source": "https://media.dazn.com/en/assets/"
        },
        {
            "title": "dblp",
            "hex": "004F9F",
            "source": "https://dblp.org/"
        },
        {
            "title": "Debian",
            "hex": "A81D33",
            "source": "https://www.debian.org/logos"
        },
        {
            "title": "deepin",
            "hex": "007CFF",
            "source": "https://commons.wikimedia.org/wiki/File:Deepin_logo.svg"
        },
        {
            "title": "Deezer",
            "hex": "FEAA2D",
            "source": "https://deezerbrand.com/"
        },
        {
            "title": "Delicious",
            "hex": "3399FF",
            "source": "https://en.wikipedia.org/wiki/Delicious_(website)"
        },
        {
            "title": "Deliveroo",
            "hex": "00CCBC",
            "source": "https://www.deliveroo.design/"
        },
        {
            "title": "Dell",
            "hex": "007DB8",
            "source": "https://datasecurity.dell.com/wp-content/themes/dell/images/logo-dell.svg"
        },
        {
            "title": "Deno",
            "hex": "000000",
            "source": "https://github.com/denoland/deno/tree/1cc02a5d9d867f1a239ee4b69f587d8afac07b02/website/images"
        },
        {
            "title": "Dependabot",
            "hex": "025E8C",
            "source": "https://dependabot.com/dependabot-logo-symbol-square-mono.svg"
        },
        {
            "title": "Designer News",
            "hex": "2D72D9",
            "source": "https://www.designernews.co"
        },
        {
            "title": "DeviantArt",
            "hex": "05CC47",
            "source": "http://help.deviantart.com/21"
        },
        {
            "title": "devRant",
            "hex": "F99A66",
            "source": "https://devrant.com"
        },
        {
            "title": "dev.to",
            "hex": "0A0A0A",
            "source": "https://dev.to/"
        },
        {
            "title": "Diaspora",
            "hex": "000000",
            "source": "https://wiki.diasporafoundation.org/Branding"
        },
        {
            "title": "Digg",
            "hex": "000000",
            "source": "https://en.wikipedia.org/wiki/Digg"
        },
        {
            "title": "DigitalOcean",
            "hex": "0080FF",
            "source": "https://www.digitalocean.com/company/logos-and-badges/"
        },
        {
            "title": "Directus",
            "hex": "263238",
            "source": "https://directus.io/resources.html"
        },
        {
            "title": "Discord",
            "hex": "7289DA",
            "source": "https://discordapp.com/branding"
        },
        {
            "title": "Discourse",
            "hex": "000000",
            "source": "https://www.discourse.org/"
        },
        {
            "title": "Discover",
            "hex": "FF6000",
            "source": "https://www.discovernetwork.com/en-us/business-resources/free-signage-logos"
        },
        {
            "title": "Disroot",
            "hex": "50162D",
            "source": "https://git.fosscommunity.in/disroot/assests/blob/master/d.svg"
        },
        {
            "title": "Disqus",
            "hex": "2E9FFF",
            "source": "https://disqus.com/brand"
        },
        {
            "title": "Django",
            "hex": "092E20",
            "source": "https://www.djangoproject.com/community/logos/"
        },
        {
            "title": "DLNA",
            "hex": "48A842",
            "source": "https://upload.wikimedia.org/wikipedia/de/e/eb/Digital_Living_Network_Alliance_logo.svg"
        },
        {
            "title": "Docker",
            "hex": "1488C6",
            "source": "https://www.docker.com"
        },
        {
            "title": "DocuSign",
            "hex": "FFCC22",
            "source": "https://github.com/simple-icons/simple-icons/issues/1098"
        },
        {
            "title": "Dolby",
            "hex": "000000",
            "source": "https://www.dolby.com/us/en/about/brand-identity.html"
        },
        {
            "title": "Draugiem.lv",
            "hex": "FF6600",
            "source": "https://www.frype.com/applications/dev/docs/logos/"
        },
        {
            "title": "Dribbble",
            "hex": "EA4C89",
            "source": "https://dribbble.com/branding"
        },
        {
            "title": "Drone",
            "hex": "212121",
            "source": "https://github.com/drone/brand"
        },
        {
            "title": "Dropbox",
            "hex": "0061FF",
            "source": "https://www.dropbox.com/branding"
        },
        {
            "title": "Drupal",
            "hex": "0678BE",
            "source": "https://www.drupal.org/drupalorg/style-guide/colors"
        },
        {
            "title": "DTube",
            "hex": "FF0000",
            "source": "https://about.d.tube/mediakit.html"
        },
        {
            "title": "DuckDuckGo",
            "hex": "DE5833",
            "source": "https://duckduckgo.com/"
        },
        {
            "title": "Dunked",
            "hex": "2DA9D7",
            "source": "https://dunked.com/"
        },
        {
            "title": "Duolingo",
            "hex": "58CC02",
            "source": "https://www.duolingo.com/"
        },
        {
            "title": "Dynatrace",
            "hex": "1496FF",
            "source": "https://www.dynatrace.com/company/press-kit/"
        },
        {
            "title": "EA",
            "hex": "000000",
            "source": "https://www.ea.com"
        },
        {
            "title": "eBay",
            "hex": "E53238",
            "source": "https://go.developer.ebay.com/logos"
        },
        {
            "title": "EVRY",
            "hex": "063A54",
            "source": "https://www.evry.com/en/"
        },
        {
            "title": "Exercism",
            "hex": "009CAB",
            "source": "https://github.com/exercism/website-icons/blob/master/exercism/logo-icon.svg"
        },
        {
            "title": "Eclipse IDE",
            "hex": "2C2255",
            "source": "https://www.eclipse.org/artwork/"
        },
        {
            "title": "Elastic",
            "hex": "005571",
            "source": "https://www.elastic.co/brand"
        },
        {
            "title": "Elastic Cloud",
            "hex": "005571",
            "source": "https://www.elastic.co/brand"
        },
        {
            "title": "Elasticsearch",
            "hex": "005571",
            "source": "https://www.elastic.co/brand"
        },
        {
            "title": "Elastic Stack",
            "hex": "005571",
            "source": "https://www.elastic.co/brand"
        },
        {
            "title": "Electron",
            "hex": "47848F",
            "source": "https://electronjs.org/images/electron-logo.svg"
        },
        {
            "title": "elementary",
            "hex": "64BAFF",
            "source": "https://elementary.io/brand"
        },
        {
            "title": "Eleventy",
            "hex": "000000",
            "source": "https://www.11ty.io"
        },
        {
            "title": "Ello",
            "hex": "000000",
            "source": "https://ello.co"
        },
        {
            "title": "Elsevier",
            "hex": "FF6C00",
            "source": "https://www.elsevier.com"
        },
        {
            "title": "Ember.js",
            "hex": "E04E39",
            "source": "https://emberjs.com/logos/"
        },
        {
            "title": "Emlakjet",
            "hex": "0AE524",
            "source": "https://www.emlakjet.com/kurumsal-materyaller/"
        },
        {
            "title": "Empire Kred",
            "hex": "72BE50",
            "source": "http://www.empire.kred"
        },
        {
            "title": "Envato",
            "hex": "81B441",
            "source": "https://envato.com/"
        },
        {
            "title": "EPEL",
            "hex": "FC0000",
            "source": "https://fedoraproject.org/wiki/EPEL"
        },
        {
            "title": "Epic Games",
            "hex": "313131",
            "source": "https://www.epicgames.com/"
        },
        {
            "title": "Epson",
            "hex": "003399",
            "source": "https://global.epson.com/IR/library/"
        },
        {
            "title": "ESEA",
            "hex": "0E9648",
            "source": "https://play.esea.net/"
        },
        {
            "title": "ESLint",
            "hex": "4B32C3",
            "source": "https://eslint.org/img/logo.svg"
        },
        {
            "title": "Ethereum",
            "hex": "3C3C3D",
            "source": "https://www.ethereum.org/images/logos/Ethereum_Visual_Identity_1.0.0.pdf"
        },
        {
            "title": "Etsy",
            "hex": "F16521",
            "source": "https://www.etsy.com/uk/press"
        },
        {
            "title": "Eventbrite",
            "hex": "F05537",
            "source": "https://www.eventbrite.com/signin/"
        },
        {
            "title": "Event Store",
            "hex": "5AB552",
            "source": "https://github.com/eventstore/brand"
        },
        {
            "title": "Evernote",
            "hex": "00A82D",
            "source": "https://evernote.com/press"
        },
        {
            "title": "Everplaces",
            "hex": "FA4B32",
            "source": "https://everplaces.com"
        },
        {
            "title": "Experts Exchange",
            "hex": "00AAE7",
            "source": "https://www.experts-exchange.com/"
        },
        {
            "title": "Expo",
            "hex": "000000",
            "source": "http://expo.io"
        },
        {
            "title": "EyeEm",
            "hex": "000000",
            "source": "https://www.eyeem.com/"
        },
        {
            "title": "F-Droid",
            "hex": "1976D2",
            "source": "https://f-droid.org/"
        },
        {
            "title": "F-Secure",
            "hex": "00BAFF",
            "source": "https://vip.f-secure.com/en/marketing/logos"
        },
        {
            "title": "Facebook",
            "hex": "1877F2",
            "source": "https://en.facebookbrand.com/"
        },
        {
            "title": "FACEIT",
            "hex": "FF5500",
            "source": "https://corporate.faceit.com/branding/"
        },
        {
            "title": "Fandango",
            "hex": "FF7300",
            "source": "https://www.fandango.com"
        },
        {
            "title": "Favro",
            "hex": "512DA8",
            "source": "https://favro.com/login"
        },
        {
            "title": "FeatHub",
            "hex": "9B9B9B",
            "source": "http://feathub.com/"
        },
        {
            "title": "Fedora",
            "hex": "294172",
            "source": "https://fedoraproject.org/wiki/Logo/UsageGuidelines"
        },
        {
            "title": "Feedly",
            "hex": "2BB24C",
            "source": "https://blog.feedly.com/wp-content/themes/feedly-2017-v1.19.3/assets/images/logos/logo.svg"
        },
        {
            "title": "Fido Alliance",
            "hex": "FFBF3B",
            "source": "https://fidoalliance.org/overview/legal/logo-usage/"
        },
        {
            "title": "FileZilla",
            "hex": "BF0000",
            "source": "https://upload.wikimedia.org/wikipedia/commons/0/01/FileZilla_logo.svg"
        },
        {
            "title": "Firebase",
            "hex": "FFCA28",
            "source": "https://firebase.google.com/brand-guidelines/"
        },
        {
            "title": "Fitbit",
            "hex": "00B0B9",
            "source": "http://www.fitbit.com/uk/home"
        },
        {
            "title": "Fiverr",
            "hex": "1DBF73",
            "source": "https://www.fiverr.com/press-kit"
        },
        {
            "title": "Flask",
            "hex": "000000",
            "source": "http://flask.pocoo.org/community/logos/"
        },
        {
            "title": "Flattr",
            "hex": "000000",
            "source": "https://flattr.com/"
        },
        {
            "title": "Flickr",
            "hex": "0063DC",
            "source": "https://worldvectorlogo.com/logo/flickr-1"
        },
        {
            "title": "Flipboard",
            "hex": "E12828",
            "source": "https://about.flipboard.com/brand-guidelines"
        },
        {
            "title": "Floatplane",
            "hex": "00AEEF",
            "source": "https://www.floatplane.com/"
        },
        {
            "title": "Flutter",
            "hex": "02569B",
            "source": "https://flutter.dev/brand"
        },
        {
            "title": "Fnac",
            "hex": "E1A925",
            "source": "http://www.fnac.com/"
        },
        {
            "title": "Formstack",
            "hex": "21B573",
            "source": "https://www.formstack.com/brand/guidelines"
        },
        {
            "title": "Fossa",
            "hex": "90A1B8",
            "source": "https://fossa.com/press/"
        },
        {
            "title": "Fossil SCM",
            "hex": "548294",
            "source": "https://fossil-scm.org/"
        },
        {
            "title": "Foursquare",
            "hex": "F94877",
            "source": "https://foursquare.com/about/logos"
        },
        {
            "title": "Figma",
            "hex": "F24E1E",
            "source": "https://figma.com/"
        },
        {
            "title": "Framer",
            "hex": "0055FF",
            "source": "https://framer.com"
        },
        {
            "title": "FreeBSD",
            "hex": "AB2B28",
            "source": "https://www.freebsdfoundation.org/about/project/"
        },
        {
            "title": "freeCodeCamp",
            "hex": "006400",
            "source": "https://freecodecamp.com"
        },
        {
            "title": "Fujifilm",
            "hex": "ED1A3A",
            "source": "https://upload.wikimedia.org/wikipedia/commons/a/a1/Fujifilm_logo.svg"
        },
        {
            "title": "Fujitsu",
            "hex": "FF0000",
            "source": "https://www.fujitsu.com/global/about/brandmanagement/logo/"
        },
        {
            "title": "Fur Affinity",
            "hex": "FAAF3A",
            "source": "https://www.furaffinity.net/"
        },
        {
            "title": "Furry Network",
            "hex": "2E75B4",
            "source": "https://furrynetwork.com"
        },
        {
            "title": "Garmin",
            "hex": "007CC3",
            "source": "https://developer.garmin.com/resources/brand-guidelines/"
        },
        {
            "title": "Gatsby",
            "hex": "663399",
            "source": "https://www.gatsbyjs.org/"
        },
        {
            "title": "Gauges",
            "hex": "2FA66A",
            "source": "http://get.gaug.es/"
        },
        {
            "title": "Genius",
            "hex": "FFFF64",
            "source": "https://upload.wikimedia.org/wikipedia/en/a/ad/Genius_website_logo.svg"
        },
        {
            "title": "Gentoo",
            "hex": "54487A",
            "source": "https://wiki.gentoo.org/wiki/Project:Artwork/Artwork#Variations_of_the_.22g.22_logo"
        },
        {
            "title": "Geocaching",
            "hex": "00874D",
            "source": "https://www.geocaching.com/about/logousage.aspx"
        },
        {
            "title": "Gerrit",
            "hex": "EEEEEE",
            "source": "https://gerrit-review.googlesource.com/c/75842/"
        },
        {
            "title": "Ghost",
            "hex": "738A94",
            "source": "https://ghost.org/design"
        },
        {
            "title": "GIMP",
            "hex": "5C5543",
            "source": "https://www.gimp.org/about/linking.html#wilber-the-gimp-mascot"
        },
        {
            "title": "Git",
            "hex": "F05032",
            "source": "http://git-scm.com/downloads/logos"
        },
        {
            "title": "Gitea",
            "hex": "609926",
            "source": "https://github.com/go-gitea/gitea/tree/master/assets"
        },
        {
            "title": "GitHub",
            "hex": "181717",
            "source": "https://github.com/logos"
        },
        {
            "title": "GitLab",
            "hex": "FCA121",
            "source": "https://about.gitlab.com/press/press-kit/"
        },
        {
            "title": "Gitpod",
            "hex": "1AA6E4",
            "source": "https://www.gitpod.io/"
        },
        {
            "title": "Gitter",
            "hex": "ED1965",
            "source": "https://gitter.im/"
        },
        {
            "title": "Glassdoor",
            "hex": "0CAA41",
            "source": "https://www.glassdoor.com/press/images/"
        },
        {
            "title": "Glitch",
            "hex": "3333FF",
            "source": "https://glitch.com/about/press/"
        },
        {
            "title": "Gmail",
            "hex": "D14836",
            "source": "https://material.io/guidelines/resources/sticker-sheets-icons.html#sticker-sheets-icons-components"
        },
        {
            "title": "GNOME",
            "hex": "4A86CF",
            "source": "https://wiki.gnome.org/Engagement/BrandGuidelines"
        },
        {
            "title": "GNU",
            "hex": "A42E2B",
            "source": "https://gnu.org"
        },
        {
            "title": "GNU Bash",
            "hex": "4EAA25",
            "source": "https://github.com/odb/official-bash-logo"
        },
        {
            "title": "GNU IceCat",
            "hex": "002F5B",
            "source": "https://git.savannah.gnu.org/cgit/gnuzilla.git/plain/artwork/simple.svg"
        },
        {
            "title": "GNU Privacy Guard",
            "hex": "0093DD",
            "source": "https://git.gnupg.org/cgi-bin/gitweb.cgi?p=gnupg.git;a=tree;f=artwork/icons"
        },
        {
            "title": "GNU social",
            "hex": "A22430",
            "source": "https://www.gnu.org/graphics/social.html"
        },
        {
            "title": "Godot Engine",
            "hex": "478CBF",
            "source": "https://godotengine.org/themes/godotengine/assets/download/godot_logo.svg"
        },
        {
            "title": "GOG.com",
            "hex": "86328A",
            "source": "https://www.cdprojekt.com/en/media/logotypes/"
        },
        {
            "title": "GoldenLine",
            "hex": "F1B92B",
            "source": "http://www.goldenline.pl"
        },
        {
            "title": "Goodreads",
            "hex": "663300",
            "source": "https://www.goodreads.com/about/press"
        },
        {
            "title": "Go",
            "hex": "00ADD8",
            "source": "https://blog.golang.org/go-brand"
        },
        {
            "title": "Google",
            "hex": "4285F4",
            "source": "https://developers.google.com/+/branding-guidelines?hl=en"
        },
        {
            "title": "Google Ads",
            "hex": "4285F4",
            "source": "https://designguidelines.withgoogle.com/ads-branding/google-ads/logos.html#logos-brand-logo-lockups"
        },
        {
            "title": "Google Chrome",
            "hex": "4285F4",
            "source": "https://blog.google/press/?product_tag=chrome"
        },
        {
            "title": "Google Cloud",
            "hex": "4285F4",
            "source": "https://cloud.google.com/"
        },
        {
            "title": "Google Analytics",
            "hex": "FFC107",
            "source": "https://analytics.google.com"
        },
        {
            "title": "Google Drive",
            "hex": "4285F4",
            "source": "https://developers.google.com/drive/web/branding"
        },
        {
            "title": "Google Hangouts",
            "hex": "0C9D58",
            "source": "https://material.google.com/resources/sticker-sheets-icons.html#sticker-sheets-icons-components"
        },
        {
            "title": "Google Hangouts Chat",
            "hex": "00897B",
            "source": "https://chat.google.com/error/noaccess"
        },
        {
            "title": "Google Keep",
            "hex": "FFBB00",
            "source": "https://play.google.com/store/apps/details?id=com.google.android.keep"
        },
        {
            "title": "Google Pay",
            "hex": "5F6368",
            "source": "https://developers.google.com/pay/api/web/guides/brand-guidelines"
        },
        {
            "title": "Google Play",
            "hex": "607D8B",
            "source": "https://getsello.com"
        },
        {
            "title": "Google Podcasts",
            "hex": "4285F4",
            "source": "https://developers.google.com/search/docs/data-types/podcast"
        },
        {
            "title": "Google Scholar",
            "hex": "4885ED",
            "source": "https://scholar.google.com/intl/fr/scholar/images/2x/sprite_20161020.png"
        },
        {
            "title": "Google Search Console",
            "hex": "458CF5",
            "source": "https://search.google.com/search-console"
        },
        {
            "title": "GOV.UK",
            "hex": "005EA5",
            "source": "https://github.com/alphagov/design-assets/tree/master/Icons"
        },
        {
            "title": "Gradle",
            "hex": "02303A",
            "source": "https://gradle.com/brand"
        },
        {
            "title": "Grafana",
            "hex": "F46800",
            "source": "https://grafana.com/"
        },
        {
            "title": "Graphcool",
            "hex": "27AE60",
            "source": "https://www.graph.cool"
        },
        {
            "title": "GraphQL",
            "hex": "E10098",
            "source": "http://graphql.org/"
        },
        {
            "title": "Grav",
            "hex": "221E1F",
            "source": "http://getgrav.org/media"
        },
        {
            "title": "Gravatar",
            "hex": "1E8CBE",
            "source": "https://automattic.com/press"
        },
        {
            "title": "Greenkeeper",
            "hex": "00C775",
            "source": "https://greenkeeper.io/"
        },
        {
            "title": "GreenSock",
            "hex": "88CE02",
            "source": "https://greensock.com/"
        },
        {
            "title": "Groovy",
            "hex": "4298B8",
            "source": "https://groovy-lang.org/"
        },
        {
            "title": "Groupon",
            "hex": "53A318",
            "source": "https://brandplaybook.groupon.com/guidelines/logo/"
        },
        {
            "title": "Gulp",
            "hex": "DA4648",
            "source": "https://github.com/gulpjs/artwork/blob/master/gulp.svg"
        },
        {
            "title": "Gumroad",
            "hex": "36A9AE",
            "source": "https://gumroad.com/press"
        },
        {
            "title": "Gumtree",
            "hex": "72EF36",
            "source": "https://www.gumtree.com"
        },
        {
            "title": "Gutenberg",
            "hex": "000000",
            "source": "https://github.com/WordPress/gutenberg/blob/master/docs/final-g-wapuu-black.svg"
        },
        {
            "title": "Habr",
            "hex": "77A2B6",
            "source": "https://habr.com/"
        },
        {
            "title": "Hackaday",
            "hex": "1A1A1A",
            "source": "https://hackaday.com/"
        },
        {
            "title": "HackerEarth",
            "hex": "323754",
            "source": "https://www.hackerearth.com/logo/"
        },
        {
            "title": "HackerOne",
            "hex": "494649",
            "source": "https://www.hackerone.com/branding"
        },
        {
            "title": "HackerRank",
            "hex": "2EC866",
            "source": "https://www.hackerrank.com/"
        },
        {
            "title": "HackHands",
            "hex": "00ACBD",
            "source": "https://hackhands.com/"
        },
        {
            "title": "Hackster",
            "hex": "1BACF7",
            "source": "https://drive.google.com/file/d/0B3aqzR8LzoqdT1p4ZUlWVnJ1elk/view?usp=sharing"
        },
        {
            "title": "HappyCow",
            "hex": "7C4EC4",
            "source": "https://www.happycow.net/press-kits"
        },
        {
            "title": "Hashnode",
            "hex": "2962FF",
            "source": "https://hashnode.com/media"
        },
        {
            "title": "Haskell",
            "hex": "5D4F85",
            "source": "https://commons.wikimedia.org/wiki/File:Haskell-Logo.svg"
        },
        {
            "title": "Hatena Bookmark",
            "hex": "00A4DE",
            "source": "http://hatenacorp.jp/press/resource"
        },
        {
            "title": "Haxe",
            "hex": "EA8220",
            "source": "https://haxe.org/foundation/branding.html"
        },
        {
            "title": "Helm",
            "hex": "277A9F",
            "source": "https://helm.sh"
        },
        {
            "title": "HERE",
            "hex": "48DAD0",
            "source": "https://www.here.com"
        },
        {
            "title": "Heroku",
            "hex": "430098",
            "source": "https://www.heroku.com"
        },
        {
            "title": "Hexo",
            "hex": "0E83CD",
            "source": "https://hexo.io/"
        },
        {
            "title": "Highly",
            "hex": "FF3C00",
            "source": "https://highly.co/"
        },
        {
            "title": "HipChat",
            "hex": "0052CC",
            "source": "https://www.atlassian.com/company/news/press-kit"
        },
        {
            "title": "Hitachi",
            "hex": "E60027",
            "source": "https://commons.wikimedia.org/wiki/File:Hitachi_inspire_the_next-Logo.svg"
        },
        {
            "title": "HockeyApp",
            "hex": "009EE1",
            "source": "https://hockeyapp.net/brand-guidelines/"
        },
        {
            "title": "Home Assistant",
            "hex": "41BDF5",
            "source": "https://github.com/home-assistant/home-assistant-assets"
        },
        {
            "title": "homify",
            "hex": "7DCDA3",
            "source": "http://lsg.homify.com/"
        },
        {
            "title": "Hootsuite",
            "hex": "000000",
            "source": "https://hootsuite.com/en-gb/about/media-kit"
        },
        {
            "title": "Houzz",
            "hex": "4DBC15",
            "source": "https://www.houzz.com/logoGuidelines"
        },
        {
            "title": "HP",
            "hex": "0096D6",
            "source": "https://commons.wikimedia.org/wiki/File:HP_New_Logo_2D.svg"
        },
        {
            "title": "HTML5",
            "hex": "E34F26",
            "source": "http://www.w3.org/html/logo/"
        },
        {
            "title": "HTML Academy",
            "hex": "302683",
            "source": "https://htmlacademy.ru/"
        },
        {
            "title": "Huawei",
            "hex": "FF0000",
            "source": "https://en.wikipedia.org/wiki/File:Huawei.svg"
        },
        {
            "title": "HubSpot",
            "hex": "FF7A59",
            "source": "https://www.hubspot.com/style-guide"
        },
        {
            "title": "Hulu",
            "hex": "3DBB3D",
            "source": "https://www.hulu.com/press/brand-assets/"
        },
        {
            "title": "Humble Bundle",
            "hex": "CC2929",
            "source": "https://support.humblebundle.com/hc/en-us/articles/202742060-Bundle-Logos"
        },
        {
            "title": "Hurriyetemlak",
            "hex": "E02826",
            "source": "https://ilan.hurriyetemlak.com/emlak-ilani-yayinlama-kurallari"
        },
        {
            "title": "Hypothesis",
            "hex": "BD1C2B",
            "source": "https://web.hypothes.is/"
        },
        {
            "title": "Iata",
            "hex": "004E81",
            "source": "https://upload.wikimedia.org/wikipedia/commons/f/f7/IATAlogo.svg"
        },
        {
            "title": "IBM",
            "hex": "054ADA",
            "source": "https://www.ibm.com/design/language/elements/logos/8-bar/"
        },
        {
            "title": "iCloud",
            "hex": "3693F3",
            "source": "https://www.icloud.com/"
        },
        {
            "title": "IcoMoon",
            "hex": "825794",
            "source": "https://icomoon.io/"
        },
        {
            "title": "ICON",
            "hex": "31B8BB",
            "source": "https://icon.foundation/"
        },
        {
            "title": "IconJar",
            "hex": "16A5F3",
            "source": "https://geticonjar.com/press-kit/"
        },
        {
            "title": "ICQ",
            "hex": "7EBD00",
            "source": "https://en.wikipedia.org/wiki/File:ICQ.svg"
        },
        {
            "title": "iDEAL",
            "hex": "CC0066",
            "source": "https://www.ideal.nl/cms/files/Manual_iDEAL_logo.pdf"
        },
        {
            "title": "iFixit",
            "hex": "0071CE",
            "source": "https://www.ifixit.com/"
        },
        {
            "title": "IMDb",
            "hex": "E6B91E",
            "source": "http://www.imdb.com/pressroom/brand_guidelines"
        },
        {
            "title": "Imgur",
            "hex": "1BB76E",
            "source": "https://s.imgur.com/images/favicon-152.png"
        },
        {
            "title": "Indeed",
            "hex": "2164F3",
            "source": "https://www.indeed.com"
        },
        {
            "title": "InfluxDB",
            "hex": "22ADF6",
            "source": "https://www.influxdata.com/"
        },
        {
            "title": "Inkscape",
            "hex": "000000",
            "source": "https://commons.wikimedia.org/wiki/File:Inkscape_Logo.svg"
        },
        {
            "title": "Instacart",
            "hex": "43B02A",
            "source": "https://www.instacart.com/press"
        },
        {
            "title": "Instagram",
            "hex": "E4405F",
            "source": "https://www.instagram-brand.com"
        },
        {
            "title": "Instapaper",
            "hex": "1F1F1F",
            "source": "https://www.instapaper.com/"
        },
        {
            "title": "Intel",
            "hex": "0071C5",
            "source": "https://www.intel.com"
        },
        {
            "title": "IntelliJ IDEA",
            "hex": "000000",
            "source": "https://www.jetbrains.com/idea/"
        },
        {
            "title": "Intercom",
            "hex": "1F8DED",
            "source": "https://www.intercom.io"
        },
        {
            "title": "Internet Archive",
            "hex": "000000",
            "source": "https://openlibrary.org/static/images/ia-logo.svg"
        },
        {
            "title": "Internet Explorer",
            "hex": "0076D6",
            "source": "https://compass-ssl.microsoft.com/assets/c8/67/c867db4c-f328-45b8-817c-33834c70aae6.svg?n=IE.svg"
        },
        {
            "title": "InVision",
            "hex": "FF3366",
            "source": "https://projects.invisionapp.com/boards/BX4P1DY5H46R"
        },
        {
            "title": "Invoice Ninja",
            "hex": "000000",
            "source": "https://github.com/invoiceninja/invoiceninja"
        },
        {
            "title": "Ionic",
            "hex": "3880FF",
            "source": "https://ionicframework.com/press"
        },
        {
            "title": "iOS",
            "hex": "000000",
            "source": "https://en.wikipedia.org/wiki/IOS"
        },
        {
            "title": "IPFS",
            "hex": "65C2CB",
            "source": "https://github.com/ipfs/logo"
        },
        {
            "title": "Issuu",
            "hex": "F36D5D",
            "source": "https://issuu.com/press"
        },
        {
            "title": "Itch.io",
            "hex": "FA5C5C",
            "source": "https://itch.io/press-kit"
        },
        {
            "title": "iTunes",
            "hex": "FB5BC5",
            "source": "https://upload.wikimedia.org/wikipedia/commons/d/df/ITunes_logo.svg"
        },
        {
            "title": "Jabber",
            "hex": "CC0000",
            "source": "https://commons.wikimedia.org/wiki/File:Jabber-bulb.svg"
        },
        {
            "title": "Java",
            "hex": "007396",
            "source": "https://www.oracle.com/legal/logos.html"
        },
        {
            "title": "JavaScript",
            "hex": "F7DF1E",
            "source": "https://github.com/voodootikigod/logo.js"
        },
        {
            "title": "Jekyll",
            "hex": "CC0000",
            "source": "https://github.com/jekyll/brand"
        },
        {
            "title": "Jenkins",
            "hex": "D24939",
            "source": "https://wiki.jenkins-ci.org/display/JENKINS/Logo"
        },
        {
            "title": "Jest",
            "hex": "C21325",
            "source": "https://jestjs.io/"
        },
        {
            "title": "JET",
            "hex": "FBBA00",
            "source": "https://de.wikipedia.org/wiki/Datei:JET.svg"
        },
        {
            "title": "JetBrains",
            "hex": "000000",
            "source": "https://www.jetbrains.com/company/brand/"
        },
        {
            "title": "Jinja",
            "hex": "B41717",
            "source": "https://github.com/pallets/jinja/"
        },
        {
            "title": "Jira",
            "hex": "172B4D",
            "source": "https://www.atlassian.com/company/news/press-kit"
        },
        {
            "title": "Joomla",
            "hex": "5091CD",
            "source": "https://docs.joomla.org/Joomla:Brand_Identity_Elements"
        },
        {
            "title": "jQuery",
            "hex": "0769AD",
            "source": "https://brand.jquery.org/logos/"
        },
        {
            "title": "jsDelivr",
            "hex": "E84D3D",
            "source": "https://github.com/jsdelivr/www.jsdelivr.com/blob/eff02f3a8879cf7c7296840584e1293fe04e3a76/src/public/img/logo_horizontal.svg"
        },
        {
            "title": "JSFiddle",
            "hex": "0084FF",
            "source": "https://jsfiddle.net/"
        },
        {
            "title": "JSON",
            "hex": "000000",
            "source": "https://commons.wikimedia.org/wiki/File:JSON_vector_logo.svg"
        },
        {
            "title": "Jupyter",
            "hex": "F37626",
            "source": "https://github.com/jupyter/design"
        },
        {
            "title": "JustGiving",
            "hex": "AD29B6",
            "source": "https://justgiving.com"
        },
        {
            "title": "Kaggle",
            "hex": "20BEFF",
            "source": "https://www.kaggle.com/contact"
        },
        {
            "title": "KaiOS",
            "hex": "6F02B5",
            "source": "https://www.dropbox.com/sh/2qihtgrzllws8ki/AABmo9X1KMT6lHnvh4Em7dpWa?dl=0"
        },
        {
            "title": "Kaspersky",
            "hex": "009982",
            "source": "https://www.kaspersky.com"
        },
        {
            "title": "Kentico",
            "hex": "F05A22",
            "source": "https://brand.kentico.com"
        },
        {
            "title": "Keras",
            "hex": "D00000",
            "source": "https://keras.io/"
        },
        {
            "title": "Keybase",
            "hex": "33A0FF",
            "source": "https://github.com/keybase/client/tree/master/media/logos"
        },
        {
            "title": "KeyCDN",
            "hex": "3686BE",
            "source": "https://www.keycdn.com/logos"
        },
        {
            "title": "Khan Academy",
            "hex": "14BF96",
            "source": "https://khanacademy.zendesk.com/hc/en-us/articles/202483630-Press-room"
        },
        {
            "title": "Kibana",
            "hex": "005571",
            "source": "https://www.elastic.co/brand"
        },
        {
            "title": "Kickstarter",
            "hex": "2BDE73",
            "source": "https://www.kickstarter.com/help/brand_assets"
        },
        {
            "title": "Kik",
            "hex": "82BC23",
            "source": "http://www.kik.com/press"
        },
        {
            "title": "Kirby",
            "hex": "FF0100",
            "source": "http://getkirby.com/assets/images/logo.svg"
        },
        {
            "title": "Klout",
            "hex": "E44600",
            "source": "https://klout.com/s/developers/styleguide"
        },
        {
            "title": "Known",
            "hex": "333333",
            "source": "https://withknown.com/img/logo_k.png"
        },
        {
            "title": "Kodi",
            "hex": "17B2E7",
            "source": "https://kodi.tv/"
        },
        {
            "title": "Koding",
            "hex": "00B057",
            "source": "https://koding.com/About"
        },
        {
            "title": "Kotlin",
            "hex": "0095D5",
            "source": "https://resources.jetbrains.com/storage/products/kotlin/docs/kotlin_logos.zip"
        },
        {
            "title": "Ko-fi",
            "hex": "F16061",
            "source": "https://ko-fi.com/home/about"
        },
        {
            "title": "Krita",
            "hex": "3BABFF",
            "source": "https://krita.org/en/about/press/"
        },
        {
            "title": "Kubernetes",
            "hex": "326CE5",
            "source": "https://github.com/kubernetes/kubernetes/tree/master/logo"
        },
        {
            "title": "Laravel",
            "hex": "FF2D20",
            "source": "https://github.com/laravel/art"
        },
        {
            "title": "Laravel Horizon",
            "hex": "405263",
            "source": "https://horizon.laravel.com/"
        },
        {
            "title": "Laravel Nova",
            "hex": "252D37",
            "source": "https://nova.laravel.com/"
        },
        {
            "title": "LastPass",
            "hex": "D32D27",
            "source": "https://lastpass.com/press-room/"
        },
        {
            "title": "Last.fm",
            "hex": "D51007",
            "source": "http://www.last.fm/about/resources"
        },
        {
            "title": "LaTeX",
            "hex": "008080",
            "source": "https://github.com/latex3/branding"
        },
        {
            "title": "Launchpad",
            "hex": "F8C300",
            "source": "https://help.launchpad.net/logo/submissions"
        },
        {
            "title": "LeetCode",
            "hex": "F89F1B",
            "source": "https://leetcode.com"
        },
        {
            "title": "Lenovo",
            "hex": "E2231A",
            "source": "https://www.lenovopartnernetwork.com/us/branding/"
        },
        {
            "title": "Let’s Encrypt",
            "hex": "003A70",
            "source": "https://letsencrypt.org/trademarks/"
        },
        {
            "title": "Letterboxd",
            "hex": "00D735",
            "source": "https://letterboxd.com/about/logos/"
        },
        {
            "title": "LGTM",
            "hex": "FFFFFF",
            "source": "https://lgtm.com/"
        },
        {
            "title": "LibraryThing",
            "hex": "251A15",
            "source": "https://twitter.com/LibraryThing/status/1054466649271656448"
        },
        {
            "title": "LibreOffice",
            "hex": "18A303",
            "source": "https://wiki.documentfoundation.org/Marketing/Branding"
        },
        {
            "title": "Liberapay",
            "hex": "F6C915",
            "source": "https://liberapay.com/assets/liberapay/icon-v2_yellow-r.svg"
        },
        {
            "title": "Line",
            "hex": "00C300",
            "source": "http://line.me/en/logo"
        },
        {
            "title": "LINE WEBTOON",
            "hex": "00D564",
            "source": "http://webtoons.com/"
        },
        {
            "title": "LinkedIn",
            "hex": "0077B5",
            "source": "https://brand.linkedin.com"
        },
        {
            "title": "Linode",
            "hex": "00A95C",
            "source": "https://www.linode.com/company/press/"
        },
        {
            "title": "Linux",
            "hex": "FCC624",
            "source": "http://www.linuxfoundation.org/about/about-linux"
        },
        {
            "title": "Linux Foundation",
            "hex": "009BEE",
            "source": "http://www.linuxfoundation.org/about/about-linux"
        },
        {
            "title": "LiveJournal",
            "hex": "00B0EA",
            "source": "http://www.livejournal.com"
        },
        {
            "title": "Livestream",
            "hex": "CF202E",
            "source": "https://livestream.com/press"
        },
        {
            "title": "LLVM",
            "hex": "262D3A",
            "source": "https://llvm.org/Logo.html"
        },
        {
            "title": "Logstash",
            "hex": "005571",
            "source": "https://www.elastic.co/brand"
        },
        {
            "title": "Loop",
            "hex": "F29400",
            "source": "https://loop.frontiersin.org/"
        },
        {
            "title": "Lua",
            "hex": "2C2D72",
            "source": "https://www.lua.org/docs.html"
        },
        {
            "title": "Lufthansa",
            "hex": "05164D",
            "source": "https://www.lufthansa.com/"
        },
        {
            "title": "Lumen",
            "hex": "E74430",
            "source": "https://lumen.laravel.com/"
        },
        {
            "title": "Lyft",
            "hex": "FF00BF",
            "source": "https://www.lyft.com/press"
        },
        {
            "title": "Macy’s",
            "hex": "E21A2C",
            "source": "http://www.macysinc.com/press-room/logo-photo-gallery/logos-macys-inc/default.aspx"
        },
        {
            "title": "Magento",
            "hex": "EE672F",
            "source": "http://magento.com"
        },
        {
            "title": "Magisk",
            "hex": "00AF9C",
            "source": "https://github.com/topjohnwu/Magisk/blob/master/app/src/main/res/drawable/ic_magisk.xml"
        },
        {
            "title": "MailChimp",
            "hex": "FFE01B",
            "source": "http://mailchimp.com/about/brand-assets"
        },
        {
            "title": "Mail.Ru",
            "hex": "168DE2",
            "source": "https://corp.mail.ru/en/press/identity/"
        },
        {
            "title": "MakerBot",
            "hex": "FF1E0D",
            "source": "http://www.makerbot.com/makerbot-press-assets"
        },
        {
            "title": "ManageIQ",
            "hex": "EF2929",
            "source": "https://www.manageiq.org/logo/"
        },
        {
            "title": "Manjaro",
            "hex": "35BF5C",
            "source": "https://commons.wikimedia.org/wiki/File:Manjaro-logo.svg"
        },
        {
            "title": "Mapbox",
            "hex": "000000",
            "source": "https://www.mapbox.com/about/press/brand-guidelines"
        },
        {
            "title": "Markdown",
            "hex": "000000",
            "source": "https://github.com/dcurtis/markdown-mark"
        },
        {
            "title": "Marketo",
            "hex": "5C4C9F",
            "source": "https://www.marketo.com/"
        },
        {
            "title": "MasterCard",
            "hex": "EB001B",
            "source": "https://brand.mastercard.com/brandcenter/mastercard-brand-mark/downloads.html"
        },
        {
            "title": "Mastodon",
            "hex": "3088D4",
            "source": "https://source.joinmastodon.org/mastodon/joinmastodon/blob/master/public/press-kit.zip"
        },
        {
            "title": "Material Design",
            "hex": "757575",
            "source": "https://material.io/design/"
        },
        {
            "title": "Material-UI",
            "hex": "0081CB",
            "source": "https://material-ui.com/"
        },
        {
            "title": "Mathworks",
            "hex": "0076A8",
            "source": "https://www.mathworks.com/brand/visual-design/mathworks-logo.html"
        },
        {
            "title": "Matrix",
            "hex": "000000",
            "source": "https://matrix.org"
        },
        {
            "title": "Mattermost",
            "hex": "0072C6",
            "source": "https://www.mattermost.org/brand-guidelines/"
        },
        {
            "title": "Matternet",
            "hex": "261C29",
            "source": "http://mttr.net"
        },
        {
            "title": "McAfee",
            "hex": "C01818",
            "source": "https://www.mcafee.com/"
        },
        {
            "title": "MDN Web Docs",
            "hex": "000000",
            "source": "https://developer.mozilla.org/"
        },
        {
            "title": "MediaFire",
            "hex": "1299F3",
            "source": "https://www.mediafire.com/press/"
        },
        {
            "title": "MediaTemple",
            "hex": "000000",
            "source": "https://mediatemple.net/company/about-us"
        },
        {
            "title": "Medium",
            "hex": "12100E",
            "source": "https://medium.design/logos-and-brand-guidelines-f1a01a733592"
        },
        {
            "title": "Meetup",
            "hex": "ED1C40",
            "source": "https://www.meetup.com/media/"
        },
        {
            "title": "MEGA",
            "hex": "D9272E",
            "source": "https://en.wikipedia.org/wiki/File:01_mega_logo.svg"
        },
        {
            "title": "Mendeley",
            "hex": "9D1620",
            "source": "https://www.mendeley.com/"
        },
        {
            "title": "Mercedes",
            "hex": "242424",
            "source": "https://www.mercedes-benz.com/"
        },
        {
            "title": "Messenger",
            "hex": "00B2FF",
            "source": "https://en.facebookbrand.com/assets/messenger/"
        },
        {
            "title": "Meteor",
            "hex": "DE4F4F",
            "source": "http://logo.meteorapp.com/"
        },
        {
            "title": "Micro.blog",
            "hex": "FD8308",
            "source": "https://twitter.com/BradEllis/status/943956921886715904"
        },
        {
            "title": "Microgenetics",
            "hex": "FF0000",
            "source": "http://microgenetics.co.uk/"
        },
        {
            "title": "Microsoft",
            "hex": "666666",
            "source": "https://ratnacahayarina.files.wordpress.com/2014/03/microsoft.pdf"
        },
        {
            "title": "Microsoft Access",
            "hex": "BA141A",
            "source": "https://www.office.com"
        },
        {
            "title": "Microsoft Azure",
            "hex": "0089D6",
            "source": "https://upload.wikimedia.org/wikipedia/commons/a/a8/Microsoft_Azure_Logo.svg"
        },
        {
            "title": "Microsoft Edge",
            "hex": "0078D7",
            "source": "https://compass-ssl.microsoft.com/assets/86/b5/86b52157-162f-4130-ab00-3db03397c46d.svg?n=edge.svg"
        },
        {
            "title": "Microsoft Excel",
            "hex": "217346",
            "source": "https://www.office.com"
        },
        {
            "title": "Microsoft Office",
            "hex": "E74025",
            "source": "https://www.office.com/"
        },
        {
            "title": "Microsoft OneDrive",
            "hex": "094AB2",
            "source": "https://msdn.microsoft.com/en-us/onedrive/dn673556.aspx"
        },
        {
            "title": "Microsoft OneNote",
            "hex": "80397B",
            "source": "https://www.office.com"
        },
        {
            "title": "Microsoft Outlook",
            "hex": "0072C6",
            "source": "https://www.office.com"
        },
        {
            "title": "Microsoft PowerPoint",
            "hex": "D24726",
            "source": "https://www.office.com"
        },
        {
            "title": "Microsoft Word",
            "hex": "2B579A",
            "source": "https://www.office.com"
        },
        {
            "title": "Microsoft Teams",
            "hex": "6264A7",
            "source": "https://docs.microsoft.com/media/logos/logo_MSTeams.svg"
        },
        {
            "title": "MicroStrategy",
            "hex": "D9232E",
            "source": "https://www.microstrategy.com/us/company/press-kit"
        },
        {
            "title": "Minds",
            "hex": "FED12F",
            "source": "https://www.minds.com/"
        },
        {
            "title": "Minetest",
            "hex": "53AC56",
            "source": "https://www.minetest.net/"
        },
        {
            "title": "Linux Mint",
            "hex": "87CF3E",
            "source": "https://commons.wikimedia.org/wiki/File:Linux_Mint_logo_without_wordmark.svg"
        },
        {
            "title": "Minutemailer",
            "hex": "3ABFE6",
            "source": "https://minutemailer.com/press"
        },
        {
            "title": "Mix",
            "hex": "FF8126",
            "source": "https://mix.com"
        },
        {
            "title": "Mixcloud",
            "hex": "314359",
            "source": "https://www.mixcloud.com/branding"
        },
        {
            "title": "Mixer",
            "hex": "002050",
            "source": "https://github.com/mixer/branding-kit/"
        },
        {
            "title": "Mojang",
            "hex": "DB1F29",
            "source": "https://www.mojang.com/"
        },
        {
            "title": "Monero",
            "hex": "FF6600",
            "source": "https://getmonero.org"
        },
        {
            "title": "MongoDB",
            "hex": "47A248",
            "source": "https://www.mongodb.com/pressroom"
        },
        {
            "title": "Monkey tie",
            "hex": "FFC619",
            "source": "https://www.monkey-tie.com/presse"
        },
        {
            "title": "Monogram",
            "hex": "FDB22A",
            "source": "http://monogram.me"
        },
        {
            "title": "Monster",
            "hex": "6E46AE",
            "source": "https://www.monster.com/"
        },
        {
            "title": "Monzo",
            "hex": "14233C",
            "source": "https://monzo.com/press/"
        },
        {
            "title": "Moo",
            "hex": "00945E",
            "source": "https://www.moo.com/uk/about/press.html"
        },
        {
            "title": "Mozilla",
            "hex": "000000",
            "source": "https://mozilla.ninja/our-logo"
        },
        {
            "title": "Mozilla Firefox",
            "hex": "FF7139",
            "source": "https://mozilla.design/firefox/logos-usage/"
        },
        {
            "title": "MuseScore",
            "hex": "1A70B8",
            "source": "https://musescore.org/en/about/logos-and-graphics"
        },
        {
            "title": "MX Linux",
            "hex": "000000",
            "source": "https://mxlinux.org/art/"
        },
        {
            "title": "Myspace",
            "hex": "030303",
            "source": "https://myspace.com/pressroom/assetslogos"
        },
        {
            "title": "MySQL",
            "hex": "4479A1",
            "source": "https://www.mysql.com/about/legal/logos.html"
        },
        {
            "title": "NativeScript",
            "hex": "3655FF",
            "source": "https://docs.nativescript.org/"
        },
        {
            "title": "NEC",
            "hex": "1414A0",
            "source": "https://commons.wikimedia.org/wiki/File:NEC_logo.svg"
        },
        {
            "title": "Neo4j",
            "hex": "008CC1",
            "source": "https://neo4j.com/style-guide/"
        },
        {
            "title": "Netflix",
            "hex": "E50914",
            "source": "https://commons.wikimedia.org/wiki/File:Netflix_2014_logo.svg"
        },
        {
            "title": "Netlify",
            "hex": "00C7B7",
            "source": "https://www.netlify.com/press/"
        },
        {
            "title": "New York Times",
            "hex": "000000",
            "source": "https://www.nytimes.com/"
        },
        {
            "title": "Next.js",
            "hex": "000000",
            "source": "https://nextjs.org/"
        },
        {
            "title": "Nextcloud",
            "hex": "0082C9",
            "source": "https://nextcloud.com/press/"
        },
        {
            "title": "Nextdoor",
            "hex": "00B246",
            "source": "https://nextdoor.com/newsroom/"
        },
        {
            "title": "NGINX",
            "hex": "269539",
            "source": "https://www.nginx.com/"
        },
        {
            "title": "Nim",
            "hex": "FFE953",
            "source": "https://nim-lang.org"
        },
        {
            "title": "Nintendo",
            "hex": "8F8F8F",
            "source": "https://en.wikipedia.org/wiki/Nintendo#/media/File:Nintendo.svg"
        },
        {
            "title": "Nintendo 3DS",
            "hex": "D12228",
            "source": "https://www.nintendo.de/"
        },
        {
            "title": "Nintendo GameCube",
            "hex": "6A5FBB",
            "source": "https://www.nintendo.com/consumer/systems/nintendogamecube/index.jsp"
        },
        {
            "title": "Nintendo Switch",
            "hex": "E60012",
            "source": "http://www.nintendo.co.uk/"
        },
        {
            "title": "Node.js",
            "hex": "339933",
            "source": "https://nodejs.org/en/about/resources/"
        },
        {
            "title": "Nodemon",
            "hex": "76D04B",
            "source": "https://nodemon.io/"
        },
        {
            "title": "Nokia",
            "hex": "124191",
            "source": "https://www.nokia.com/"
        },
        {
            "title": "Node-RED",
            "hex": "8F0000",
            "source": "https://nodered.org/about/resources/"
        },
        {
            "title": "Notion",
            "hex": "000000",
            "source": "https://www.notion.so/"
        },
        {
            "title": "Notist",
            "hex": "333333",
            "source": "https://noti.st/"
        },
        {
            "title": "NPM",
            "hex": "CB3837",
            "source": "https://github.com/npm/logos"
        },
        {
            "title": "Nucleo",
            "hex": "766DCC",
            "source": "https://nucleoapp.com/wp-content/themes/nucleo-webapp-12/img/logo.svg"
        },
        {
            "title": "NuGet",
            "hex": "004880",
            "source": "https://github.com/NuGet/Media"
        },
        {
            "title": "Nutanix",
            "hex": "024DA1",
            "source": "https://www.nutanix.com/content/dam/nutanix/en/cmn/documents/nutanix-brandbook.pdf"
        },
        {
            "title": "Nuxt.js",
            "hex": "00C58E",
            "source": "https://nuxtjs.org/"
        },
        {
            "title": "NVIDIA",
            "hex": "76B900",
            "source": "https://www.nvidia.com/etc/designs/nvidiaGDC/clientlibs_base/images/NVIDIA-Logo.svg"
        },
        {
            "title": "OBS Studio",
            "hex": "302E31",
            "source": "https://upload.wikimedia.org/wikipedia/commons/7/78/OBS.svg"
        },
        {
            "title": "OCaml",
            "hex": "EC6813",
            "source": "http://ocaml.org/img/OCaml_Sticker.svg"
        },
        {
            "title": "Octave",
            "hex": "0790C0",
            "source": "https://www.gnu.org/software/octave/"
        },
        {
            "title": "Octopus Deploy",
            "hex": "2F93E0",
            "source": "https://octopus.com/company/brand"
        },
        {
            "title": "Oculus",
            "hex": "1C1E20",
            "source": "https://www.oculus.com/en-us/press-kit"
        },
        {
            "title": "Odnoklassniki",
            "hex": "F4731C",
            "source": "http://v.ok.ru/logo.html"
        },
        {
            "title": "Open Access",
            "hex": "F68212",
            "source": "https://commons.wikimedia.org/wiki/File:Open_Access_logo_PLoS_white.svg"
        },
        {
            "title": "OpenAPI Initiative",
            "hex": "6BA539",
            "source": "https://www.openapis.org/faq/style-guide"
        },
        {
            "title": "Open Collective",
            "hex": "7FADF2",
            "source": "https://docs.opencollective.com/help/about#media-logo"
        },
        {
            "title": "OpenID",
            "hex": "F78C40",
            "source": "https://openid.net/add-openid/logos/"
        },
        {
            "title": "OpenSSL",
            "hex": "721412",
            "source": "https://www.openssl.org/"
        },
        {
            "title": "OpenStreetMap",
            "hex": "7EBC6F",
            "source": "https://www.openstreetmap.org"
        },
        {
            "title": "openSUSE",
            "hex": "73BA25",
            "source": "https://en.opensuse.org/Portal:Artwork"
        },
        {
            "title": "OpenVPN",
            "hex": "EA7E20",
            "source": "https://openvpn.net/wp-content/themes/openvpn/assets/images/logo.svg"
        },
        {
            "title": "Opera",
            "hex": "FF1B2D",
            "source": "https://github.com/operasoftware/logo"
        },
        {
            "title": "Opsgenie",
            "hex": "172B4D",
            "source": "https://www.atlassian.com/company/news/press-kit"
        },
        {
            "title": "Oracle",
            "hex": "F80000",
            "source": "https://www.oracle.com/webfolder/s/brand/identity/index.html"
        },
        {
            "title": "ORCID",
            "hex": "A6CE39",
            "source": "https://orcid.org/trademark-and-id-display-guidelines"
        },
        {
            "title": "Origin",
            "hex": "F56C2D",
            "source": "https://www.origin.com/gbr/en-us/store"
        },
        {
            "title": "Open Source Initiative",
            "hex": "3DA639",
            "source": "https://opensource.org/logo-usage-guidelines"
        },
        {
            "title": "OSMC",
            "hex": "17394A",
            "source": "https://github.com/osmc/osmc/tree/master/assets"
        },
        {
            "title": "Overcast",
            "hex": "FC7E0F",
            "source": "https://overcast.fm"
        },
        {
            "title": "Overleaf",
            "hex": "47A141",
            "source": "https://www.overleaf.com/for/press/media-resources"
        },
        {
            "title": "OVH",
            "hex": "123F6D",
            "source": "https://www.ovh.com/fr/news/logo-ovh.xml"
        },
        {
            "title": "Pagekit",
            "hex": "212121",
            "source": "https://pagekit.com/logo-guide"
        },
        {
            "title": "Palantir",
            "hex": "101113",
            "source": "https://github.com/palantir/conjure/blob/master/docs/media/palantir-logo.svg"
        },
        {
            "title": "Palo Alto Software",
            "hex": "83DA77",
            "source": "https://press.paloalto.com/logos"
        },
        {
            "title": "Pandora",
            "hex": "005483",
            "source": "http://blog.pandora.com/us/the-color-of-music-unveiling-a-new-pandora-look-that-reflects-your-music-experience/"
        },
        {
            "title": "Pantheon",
            "hex": "EFD01B",
            "source": "https://projects.invisionapp.com/boards/8UOJQWW2J3G5#/1145336"
        },
        {
            "title": "Parse.ly",
            "hex": "5BA745",
            "source": "https://www.parse.ly/"
        },
        {
            "title": "Pastebin",
            "hex": "02456C",
            "source": "https://pastebin.com/"
        },
        {
            "title": "Patreon",
            "hex": "F96854",
            "source": "https://www.patreon.com/brand/downloads"
        },
        {
            "title": "PayPal",
            "hex": "00457C",
            "source": "https://www.paypal-marketing.com/html/partner/na/portal-v2/pdf/PP_Masterbrandguidelines_v21_mm.pdf"
        },
        {
            "title": "PeerTube",
            "hex": "F1680D",
            "source": "https://github.com/Chocobozzz/PeerTube/tree/develop/client/src/assets/images"
        },
        {
            "title": "Periscope",
            "hex": "40A4C4",
            "source": "https://www.periscope.tv/press"
        },
        {
            "title": "PHP",
            "hex": "777BB4",
            "source": "http://php.net/download-logos.php"
        },
        {
            "title": "Picarto.TV",
            "hex": "1DA456",
            "source": "https://picarto.tv/site/press"
        },
        {
            "title": "Pinboard",
            "hex": "0000FF",
            "source": "https://commons.wikimedia.org/wiki/File:Feedbin-Icon-share-pinboard.svg"
        },
        {
            "title": "Pingdom",
            "hex": "FFF000",
            "source": "https://tools.pingdom.com"
        },
        {
            "title": "Pingup",
            "hex": "00B1AB",
            "source": "http://pingup.com/resources"
        },
        {
            "title": "Pinterest",
            "hex": "BD081C",
            "source": "https://business.pinterest.com/en/brand-guidelines"
        },
        {
            "title": "Pivotal Tracker",
            "hex": "517A9E",
            "source": "https://www.pivotaltracker.com/branding-guidelines"
        },
        {
            "title": "Pi-hole",
            "hex": "F60D1A",
            "source": "https://github.com/pi-hole/web/"
        },
        {
            "title": "PJSIP",
            "hex": "F86001",
            "source": "https://www.pjsip.org/favicon.ico"
        },
        {
            "title": "PlanGrid",
            "hex": "0085DE",
            "source": "https://plangrid.com/en/"
        },
        {
            "title": "Player.me",
            "hex": "C0379A",
            "source": "https://player.me/p/about-us"
        },
        {
            "title": "Player FM",
            "hex": "C8122A",
            "source": "https://player.fm/"
        },
        {
            "title": "PlayStation",
            "hex": "003791",
            "source": "http://uk.playstation.com/media/DPBjbK0o/CECH-4202_4203%20PS3_QSG_GB_Eastern_3_web_vf1.pdf"
        },
        {
            "title": "PlayStation 3",
            "hex": "003791",
            "source": "https://commons.wikimedia.org/wiki/File:PlayStation_3_Logo_neu.svg#/media/File:PS3.svg"
        },
        {
            "title": "PlayStation 4",
            "hex": "003791",
            "source": "https://commons.wikimedia.org/wiki/File:PlayStation_4_logo_and_wordmark.svg"
        },
        {
            "title": "Plesk",
            "hex": "52BBE6",
            "source": "https://www.plesk.com/brand/"
        },
        {
            "title": "Plex",
            "hex": "E5A00D",
            "source": "http://brand.plex.tv/d/qxmJ3odkK0fj/plex-style-guide"
        },
        {
            "title": "Pluralsight",
            "hex": "F15B2A",
            "source": "https://www.pluralsight.com/newsroom/brand-assets"
        },
        {
            "title": "Plurk",
            "hex": "FF574D",
            "source": "https://www.plurk.com/brandInfo"
        },
        {
            "title": "Pocket",
            "hex": "EF3F56",
            "source": "https://getpocket.com/blog/press/"
        },
        {
            "title": "Pocket Casts",
            "hex": "F43E37",
            "source": "https://blog.pocketcasts.com/press/"
        },
        {
            "title": "PostgreSQL",
            "hex": "336791",
            "source": "https://wiki.postgresql.org/wiki/Logo"
        },
        {
            "title": "Postman",
            "hex": "FF6C37",
            "source": "https://www.getpostman.com/resources/media-assets/"
        },
        {
            "title": "Postwoman",
            "hex": "50FA7B",
            "source": "https://github.com/liyasthomas/postwoman"
        },
        {
            "title": "PowerShell",
            "hex": "5391FE",
            "source": "https://github.com/PowerShell/PowerShell"
        },
        {
            "title": "PrestaShop",
            "hex": "DF0067",
            "source": "https://www.prestashop.com/en/media-kit"
        },
        {
            "title": "Prettier",
            "hex": "F7B93E",
            "source": "https://github.com/prettier/prettier-logo/tree/master/images"
        },
        {
            "title": "Prismic",
            "hex": "484A7A",
            "source": "https://prismic.io/"
        },
        {
            "title": "Probot",
            "hex": "00B0D8",
            "source": "https://github.com/probot/probot"
        },
        {
            "title": "ProcessWire",
            "hex": "EF145F",
            "source": "https://github.com/processwire"
        },
        {
            "title": "Product Hunt",
            "hex": "DA552F",
            "source": "https://www.producthunt.com/branding"
        },
        {
            "title": "Prometheus",
            "hex": "E6522C",
            "source": "https://prometheus.io/"
        },
        {
            "title": "Proto.io",
            "hex": "34A7C1",
            "source": "https://proto.io/en/presskit"
        },
        {
            "title": "ProtonMail",
            "hex": "8B89CC",
            "source": "https://protonmail.com/media-kit"
        },
        {
            "title": "Proxmox",
            "hex": "E57000",
            "source": "https://www.proxmox.com/en/news/media-kit"
        },
        {
            "title": "Publons",
            "hex": "336699",
            "source": "https://publons.com/about/logos"
        },
        {
            "title": "PureScript",
            "hex": "14161A",
            "source": "https://github.com/purescript/logo"
        },
        {
            "title": "PyPI",
            "hex": "3775A9",
            "source": "https://pypi.org/"
        },
        {
            "title": "Python",
            "hex": "3776AB",
            "source": "https://www.python.org/community/logos/"
        },
        {
            "title": "PyTorch",
            "hex": "EE4C2C",
            "source": "https://github.com/pytorch/pytorch/tree/master/docs/source/_static/img"
        },
        {
            "title": "PyUp",
            "hex": "9F55FF",
            "source": "https://pyup.io/"
        },
        {
            "title": "QEMU",
            "hex": "FF6600",
            "source": "https://wiki.qemu.org/Logo"
        },
        {
            "title": "Qgis",
            "hex": "589632",
            "source": "https://www.qgis.org/en/site/getinvolved/styleguide.html"
        },
        {
            "title": "Qiita",
            "hex": "55C500",
            "source": "https://www.qiita.com"
        },
        {
            "title": "Qualcomm",
            "hex": "3253DC",
            "source": "https://www.qualcomm.com"
        },
        {
            "title": "Quantopian",
            "hex": "C50000",
            "source": "https://www.quantopian.com"
        },
        {
            "title": "Quantcast",
            "hex": "1E262C",
            "source": "http://branding.quantcast.com/logouse/"
        },
        {
            "title": "Quarkus",
            "hex": "4695EB",
            "source": "https://design.jboss.org/quarkus/"
        },
        {
            "title": "QuickTime",
            "hex": "1C69F0",
            "source": "https://support.apple.com/quicktime"
        },
        {
            "title": "Quip",
            "hex": "F27557",
            "source": "https://quip.com/"
        },
        {
            "title": "Quora",
            "hex": "B92B27",
            "source": "https://www.quora.com"
        },
        {
            "title": "Qwiklabs",
            "hex": "F5CD0E",
            "source": "https://www.qwiklabs.com"
        },
        {
            "title": "Qzone",
            "hex": "FECE00",
            "source": "https://qzone.qq.com/"
        },
        {
            "title": "R",
            "hex": "276DC3",
            "source": "https://www.r-project.org/logo/"
        },
        {
            "title": "RabbitMQ",
            "hex": "FF6600",
            "source": "https://www.rabbitmq.com/"
        },
        {
            "title": "RadioPublic",
            "hex": "CE262F",
            "source": "https://help.radiopublic.com/hc/en-us/articles/360002546754-RadioPublic-logos"
        },
        {
            "title": "Rails",
            "hex": "CC0000",
            "source": "http://rubyonrails.org/images/rails-logo.svg"
        },
        {
            "title": "Raspberry Pi",
            "hex": "C51A4A",
            "source": "https://www.raspberrypi.org/trademark-rules"
        },
        {
            "title": "React",
            "hex": "61DAFB",
            "source": "https://facebook.github.io/react/"
        },
        {
            "title": "ReactOS",
            "hex": "0088CC",
            "source": "https://github.com/reactos/press-media"
        },
        {
            "title": "React Router",
            "hex": "CA4245",
            "source": "https://reacttraining.com/react-router/"
        },
        {
            "title": "Read the Docs",
            "hex": "8CA1AF",
            "source": "https://github.com/rtfd/readthedocs.org/blob/master/media/readthedocsbranding.ai"
        },
        {
            "title": "Realm",
            "hex": "39477F",
            "source": "https://realm.io/press"
        },
        {
            "title": "Reason",
            "hex": "DD4B39",
            "source": "https://reasonml.github.io/img/reason.svg"
        },
        {
            "title": "Reason Studios",
            "hex": "FFFFFF",
            "source": "https://www.reasonstudios.com/press"
        },
        {
            "title": "Redbubble",
            "hex": "E41321",
            "source": "https://www.redbubble.com/explore/client/4196122a442ab3f429ec802f71717465.svg"
        },
        {
            "title": "Reddit",
            "hex": "FF4500",
            "source": "https://worldvectorlogo.com/logo/reddit-2"
        },
        {
            "title": "Red Hat",
            "hex": "EE0000",
            "source": "https://www.redhat.com/en/about/brand/new-brand/details"
        },
        {
            "title": "Redis",
            "hex": "D82C20",
            "source": "https://redis.io/images/redis-logo.svg"
        },
        {
            "title": "Redux",
            "hex": "764ABC",
            "source": "https://github.com/reactjs/redux/tree/master/logo"
        },
        {
            "title": "Renren",
            "hex": "217DC6",
            "source": "https://seeklogo.com/vector-logo/184137/renren-inc"
        },
        {
            "title": "repl.it",
            "hex": "667881",
            "source": "https://repl.it/"
        },
        {
            "title": "ResearchGate",
            "hex": "00CCBB",
            "source": "https://c5.rgstatic.net/m/428059296771819/images/favicon/favicon.svg"
        },
        {
            "title": "ReverbNation",
            "hex": "E43526",
            "source": "https://www.reverbnation.com"
        },
        {
            "title": "Riot",
            "hex": "368BD6",
            "source": "https://github.com/vector-im/logos/tree/master/riot"
        },
        {
            "title": "Ripple",
            "hex": "0085C0",
            "source": "https://www.ripple.com/media-kit/"
        },
        {
            "title": "Riseup",
            "hex": "5E9EE3",
            "source": "https://riseup.net/en/about-us/images"
        },
        {
            "title": "rollup.js",
            "hex": "EC4A3F",
            "source": "https://rollupjs.org/"
        },
        {
            "title": "Roots",
            "hex": "525DDC",
            "source": "https://roots.io/"
        },
        {
            "title": "Roundcube",
            "hex": "37BEFF",
            "source": "https://roundcube.net/images/roundcube_logo_icon.svg"
        },
        {
            "title": "RSS",
            "hex": "FFA500",
            "source": "https://en.wikipedia.org/wiki/Feed_icon"
        },
        {
            "title": "RStudio",
            "hex": "75AADB",
            "source": "https://www.rstudio.com/about/logos/"
        },
        {
            "title": "Ruby",
            "hex": "CC342D",
            "source": "https://www.ruby-lang.org/en/about/logo/"
        },
        {
            "title": "RubyGems",
            "hex": "E9573F",
            "source": "https://rubygems.org/pages/about"
        },
        {
            "title": "Runkeeper",
            "hex": "2DC9D7",
            "source": "https://runkeeper.com/partnerships"
        },
        {
            "title": "Rust",
            "hex": "000000",
            "source": "https://www.rust-lang.org/"
        },
        {
            "title": "Safari",
            "hex": "000000",
            "source": "https://images.techhive.com/images/article/2014/11/safari-favorites-100530680-large.jpg"
        },
        {
            "title": "Sahibinden",
            "hex": "FFE800",
            "source": "https://www.sahibinden.com/favicon.ico"
        },
        {
            "title": "Salesforce",
            "hex": "00A1E0",
            "source": "https://www.salesforce.com/"
        },
        {
            "title": "SaltStack",
            "hex": "00EACE",
            "source": "https://www.saltstack.com/resources/brand/"
        },
        {
            "title": "Samsung",
            "hex": "1428A0",
            "source": "https://www.samsung.com/us"
        },
        {
            "title": "Samsung Pay",
            "hex": "1428A0",
            "source": "https://pay.samsung.com/developers/resource/brand"
        },
        {
            "title": "SAP",
            "hex": "008FD3",
            "source": "https://support.sap.com/content/dam/support/sap-logo.svg"
        },
        {
            "title": "Sass",
            "hex": "CC6699",
            "source": "http://sass-lang.com/styleguide/brand"
        },
        {
            "title": "Sauce Labs",
            "hex": "E2231A",
            "source": "https://saucelabs.com/"
        },
        {
            "title": "Scala",
            "hex": "DC322F",
            "source": "https://www.scala-lang.org/"
        },
        {
            "title": "Scaleway",
            "hex": "4F0599",
            "source": "https://www.scaleway.com"
        },
        {
            "title": "Scribd",
            "hex": "1A7BBA",
            "source": "https://www.scribd.com"
        },
        {
            "title": "Scrutinizer CI",
            "hex": "8A9296",
            "source": "https://scrutinizer-ci.com"
        },
        {
            "title": "Seagate",
            "hex": "72BE4F",
            "source": "https://www.seagate.com"
        },
        {
            "title": "Sega",
            "hex": "0089CF",
            "source": "https://en.wikipedia.org/wiki/Sega#/media/File:Sega_logo.svg"
        },
        {
            "title": "Sellfy",
            "hex": "21B352",
            "source": "https://sellfy.com/about/"
        },
        {
            "title": "Semaphore CI",
            "hex": "19A974",
            "source": "https://semaphoreci.com/"
        },
        {
            "title": "Sensu",
            "hex": "89C967",
            "source": "https://github.com/sensu/sensu-go/blob/master/dashboard/src/assets/logo/graphic/green.svg"
        },
        {
            "title": "Sentry",
            "hex": "FB4226",
            "source": "https://sentry.io/branding/"
        },
        {
            "title": "Server Fault",
            "hex": "E7282D",
            "source": "http://stackoverflow.com/company/logos"
        },
        {
            "title": "Shazam",
            "hex": "0088FF",
            "source": "https://brandfolder.com/shazam"
        },
        {
            "title": "Shell",
            "hex": "FFD500",
            "source": "https://en.wikipedia.org/wiki/File:Shell_logo.svg"
        },
        {
            "title": "Shopify",
            "hex": "7AB55C",
            "source": "https://press.shopify.com/brand"
        },
        {
            "title": "Showpad",
            "hex": "2D2E83",
            "source": "https://www.showpad.com/"
        },
        {
            "title": "Siemens",
            "hex": "009999",
            "source": "https://siemens.com/"
        },
        {
            "title": "Signal",
            "hex": "2592E9",
            "source": "https://play.google.com/store/apps/details?id=org.thoughtcrime.securesms"
        },
        {
            "title": "Simple Icons",
            "hex": "111111",
            "source": "https://simpleicons.org/"
        },
        {
            "title": "Sina Weibo",
            "hex": "E6162D",
            "source": "https://en.wikipedia.org/wiki/Sina_Weibo"
        },
        {
            "title": "SitePoint",
            "hex": "258AAF",
            "source": "http://www.sitepoint.com"
        },
        {
            "title": "Sketch",
            "hex": "F7B500",
            "source": "https://www.sketch.com/press/"
        },
        {
            "title": "Skillshare",
            "hex": "17C5CB",
            "source": "https://company-89494.frontify.com/d/Tquwc3XMiaBb/skillshare-style-guide"
        },
        {
            "title": "Skyliner",
            "hex": "2FCEA0",
            "source": "https://www.skyliner.io/help"
        },
        {
            "title": "Skype",
            "hex": "00AFF0",
            "source": "http://blogs.skype.com/?attachment_id=56273"
        },
        {
            "title": "Slack",
            "hex": "4A154B",
            "source": "https://slack.com/brand-guidelines"
        },
        {
            "title": "Slashdot",
            "hex": "026664",
            "source": "https://commons.wikimedia.org/wiki/File:Slashdot_wordmark_and_logo.svg"
        },
        {
            "title": "SlickPic",
            "hex": "FF880F",
            "source": "https://www.slickpic.com/"
        },
        {
            "title": "Slides",
            "hex": "E4637C",
            "source": "https://slides.com/about"
        },
        {
            "title": "Smashing Magazine",
            "hex": "E85C33",
            "source": "https://www.smashingmagazine.com/"
        },
        {
            "title": "SmugMug",
            "hex": "6DB944",
            "source": "https://help.smugmug.com/using-smugmug's-logo-HJulJePkEBf"
        },
        {
            "title": "Snapchat",
            "hex": "FFFC00",
            "source": "https://www.snapchat.com/brand-guidelines"
        },
        {
            "title": "Snapcraft",
            "hex": "82BEA0",
            "source": "https://github.com/snapcore/snap-store-badges"
        },
        {
            "title": "Snyk",
            "hex": "4C4A73",
            "source": "https://snyk.io/press-kit"
        },
        {
            "title": "Society6",
            "hex": "000000",
            "source": "https://blog.society6.com/app/themes/society6/dist/images/mark.svg"
        },
        {
            "title": "Socket.io",
            "hex": "010101",
            "source": "https://socket.io"
        },
        {
            "title": "Sogou",
            "hex": "FB6022",
            "source": "https://www.sogou.com/"
        },
        {
            "title": "Solus",
            "hex": "5294E2",
            "source": "https://getsol.us/branding/"
        },
        {
            "title": "SonarCloud",
            "hex": "F3702A",
            "source": "https://sonarcloud.io/about"
        },
        {
            "title": "SonarLint",
            "hex": "CC2026",
            "source": "https://github.com/SonarSource/sonarlint-website/"
        },
        {
            "title": "SonarQube",
            "hex": "4E9BCD",
            "source": "https://www.sonarqube.org/logos/"
        },
        {
            "title": "SonarSource",
            "hex": "CB3032",
            "source": "https://www.sonarsource.com/"
        },
        {
            "title": "Songkick",
            "hex": "F80046",
            "source": "http://blog.songkick.com/media-assets"
        },
        {
            "title": "SonicWall",
            "hex": "FF6600",
            "source": "https://brandfolder.com/sonicwall/sonicwall-external"
        },
        {
            "title": "Sonos",
            "hex": "000000",
            "source": "https://www.sonos.com/en-gb/home"
        },
        {
            "title": "SoundCloud",
            "hex": "FF3300",
            "source": "https://soundcloud.com/press"
        },
        {
            "title": "Source Engine",
            "hex": "F79A10",
            "source": "https://developer.valvesoftware.com/favicon.ico"
        },
        {
            "title": "SourceForge",
            "hex": "535353",
            "source": "https://sourceforge.net/"
        },
        {
            "title": "Sourcegraph",
            "hex": "00B4F2",
            "source": "https://github.com/sourcegraph/about"
        },
        {
            "title": "Spacemacs",
            "hex": "9266CC",
            "source": "http://spacemacs.org/"
        },
        {
            "title": "SpaceX",
            "hex": "005288",
            "source": "https://www.spacex.com/sites/all/themes/spacex2012/images/logo.svg"
        },
        {
            "title": "SparkFun",
            "hex": "E53525",
            "source": "https://www.sparkfun.com/brand_assets"
        },
        {
            "title": "SparkPost",
            "hex": "FA6423",
            "source": "https://www.sparkpost.com/"
        },
        {
            "title": "SPDX",
            "hex": "4398CC",
            "source": "https://spdx.org/Resources"
        },
        {
            "title": "Spectrum",
            "hex": "7B16FF",
            "source": "https://spectrum.chat"
        },
        {
            "title": "Speaker Deck",
            "hex": "339966",
            "source": "https://speakerdeck.com/"
        },
        {
            "title": "Spotify",
            "hex": "1ED760",
            "source": "https://developer.spotify.com/design"
        },
        {
            "title": "Spotlight",
            "hex": "352A71",
            "source": "https://www.spotlight.com/"
        },
        {
            "title": "Spreaker",
            "hex": "F5C300",
            "source": "http://www.spreaker.com/press"
        },
        {
            "title": "Spring",
            "hex": "6DB33F",
            "source": "https://spring.io/trademarks"
        },
        {
            "title": "Sprint",
            "hex": "FFCE0A",
            "source": "https://www.sprint.com/"
        },
        {
            "title": "Square",
            "hex": "3E4348",
            "source": "https://squareup.com/"
        },
        {
            "title": "Square Enix",
            "hex": "ED1C24",
            "source": "https://www.square-enix.com/"
        },
        {
            "title": "Squarespace",
            "hex": "000000",
            "source": "http://squarespace.com/brand-guidelines"
        },
        {
            "title": "Stackbit",
            "hex": "3EB0FD",
            "source": "https://www.stackbit.com/"
        },
        {
            "title": "Stack Exchange",
            "hex": "1E5397",
            "source": "http://stackoverflow.com/company/logos"
        },
        {
            "title": "Stack Overflow",
            "hex": "FE7A16",
            "source": "http://stackoverflow.com"
        },
        {
            "title": "StackPath",
            "hex": "000000",
            "source": "https://www.stackpath.com/company/logo-and-branding/"
        },
        {
            "title": "StackShare",
            "hex": "0690FA",
            "source": "https://stackshare.io/branding"
        },
        {
            "title": "Stadia",
            "hex": "CD2640",
            "source": "https://stadia.dev"
        },
        {
            "title": "Statamic",
            "hex": "1F3641",
            "source": "http://statamic.com/press"
        },
        {
            "title": "Statuspage",
            "hex": "172B4D",
            "source": "https://www.atlassian.com/company/news/press-kit"
        },
        {
            "title": "Staticman",
            "hex": "000000",
            "source": "https://staticman.net/"
        },
        {
            "title": "Steam",
            "hex": "000000",
            "source": "https://partner.steamgames.com/public/marketing/Steam_Guidelines_02102016.pdf"
        },
        {
            "title": "Steamworks",
            "hex": "1E1E1E",
            "source": "https://partner.steamgames.com/"
        },
        {
            "title": "Steem",
            "hex": "4BA2F2",
            "source": "https://steem.io/"
        },
        {
            "title": "Steemit",
            "hex": "06D6A9",
            "source": "https://steemit.com/"
        },
        {
            "title": "Steinberg",
            "hex": "C90827",
            "source": "https://www.steinberg.net/en/company/press.html"
        },
        {
            "title": "Stencyl",
            "hex": "8E1C04",
            "source": "http://www.stencyl.com/about/press/"
        },
        {
            "title": "Stitcher",
            "hex": "000000",
            "source": "https://www.stitcher.com/"
        },
        {
            "title": "Storify",
            "hex": "3A98D9",
            "source": "https://storify.com"
        },
        {
            "title": "Storybook",
            "hex": "FF4785",
            "source": "https://github.com/storybookjs/brand"
        },
        {
            "title": "Strapi",
            "hex": "2E7EEA",
            "source": "https://strapi.io/"
        },
        {
            "title": "Strava",
            "hex": "FC4C02",
            "source": "https://itunes.apple.com/us/app/strava-running-and-cycling-gps/id426826309"
        },
        {
            "title": "Stripe",
            "hex": "008CDD",
            "source": "https://stripe.com/about/resources"
        },
        {
            "title": "strongSwan",
            "hex": "E00033",
            "source": "https://www.strongswan.org/images/"
        },
        {
            "title": "StubHub",
            "hex": "003168",
            "source": "http://www.stubhub.com"
        },
        {
            "title": "styled-components",
            "hex": "DB7093",
            "source": "https://www.styled-components.com/"
        },
        {
            "title": "StyleShare",
            "hex": "212121",
            "source": "https://www.stylesha.re/"
        },
        {
            "title": "Stylus",
            "hex": "333333",
            "source": "http://stylus-lang.com/img/stylus-logo.svg"
        },
        {
            "title": "Sublime Text",
            "hex": "FF9800",
            "source": "https://www.sublimetext.com/images/logo.svg"
        },
        {
            "title": "Subversion",
            "hex": "809CC9",
            "source": "http://subversion.apache.org/logo"
        },
        {
            "title": "Super User",
            "hex": "2EACE3",
            "source": "http://stackoverflow.com/company/logos"
        },
        {
            "title": "Svelte",
            "hex": "FF3E00",
            "source": "https://github.com/sveltejs/svelte/tree/master/site/static"
        },
        {
            "title": "SVG",
            "hex": "FFB13B",
            "source": "https://www.w3.org/2009/08/svg-logos.html"
        },
        {
            "title": "SVGO",
            "hex": "14B9FF",
            "source": "https://github.com/svg/svgo"
        },
        {
            "title": "Swagger",
            "hex": "85EA2D",
            "source": "https://swagger.io/swagger/media/assets/images/swagger_logo.svg"
        },
        {
            "title": "Swarm",
            "hex": "FFA633",
            "source": "https://foursquare.com/about/logos"
        },
        {
            "title": "Swift",
            "hex": "FA7343",
            "source": "https://developer.apple.com/develop/"
        },
        {
            "title": "Symantec",
            "hex": "FDB511",
            "source": "https://commons.wikimedia.org/wiki/File:Symantec_logo10.svg"
        },
        {
            "title": "Symfony",
            "hex": "000000",
            "source": "https://symfony.com/logo"
        },
        {
            "title": "Synology",
            "hex": "B6B5B6",
            "source": "https://www.synology.com/en-global/company/branding"
        },
        {
            "title": "Tableau",
            "hex": "E97627",
            "source": "https://www.tableau.com/about/media-download-center"
        },
        {
            "title": "Tails",
            "hex": "56347C",
            "source": "https://tails.boum.org/contribute/how/promote/material/logo/"
        },
        {
            "title": "Tailwind CSS",
            "hex": "38B2AC",
            "source": "https://tailwindcss.com/"
        },
        {
            "title": "Tapas",
            "hex": "FFCE00",
            "source": "https://tapas.io/site/about#media"
        },
        {
            "title": "TeamViewer",
            "hex": "0E8EE9",
            "source": "https://www.teamviewer.com/resources/images/logos/teamviewer-logo-big.svg"
        },
        {
            "title": "TED",
            "hex": "E62B1E",
            "source": "https://www.ted.com/participate/organize-a-local-tedx-event/tedx-organizer-guide/branding-promotions/logo-and-design/your-tedx-logo"
        },
        {
            "title": "Teespring",
            "hex": "39ACE6",
            "source": "https://teespring.com"
        },
        {
            "title": "Telegram",
            "hex": "2CA5E0",
            "source": "https://commons.wikimedia.org/wiki/File:Telegram_alternative_logo.svg"
        },
        {
            "title": "Tencent QQ",
            "hex": "EB1923",
            "source": "https://en.wikipedia.org/wiki/File:Tencent_QQ.svg#/media/File:Tencent_QQ.svg"
        },
        {
            "title": "Tencent Weibo",
            "hex": "20B8E5",
            "source": "http://t.qq.com/"
        },
        {
            "title": "TensorFlow",
            "hex": "FF6F00",
            "source": "https://www.tensorflow.org/extras/tensorflow_brand_guidelines.pdf"
        },
        {
            "title": "Teradata",
            "hex": "F37440",
            "source": "https://github.com/Teradata/teradata.github.io/"
        },
        {
            "title": "Tesla",
            "hex": "CC0000",
            "source": "http://www.teslamotors.com/en_GB/about"
        },
        {
            "title": "Terraform",
            "hex": "623CE4",
            "source": "https://www.hashicorp.com/brand#terraform"
        },
        {
            "title": "The Mighty",
            "hex": "D0072A",
            "source": "https://themighty.com/"
        },
        {
            "title": "The Movie Database",
            "hex": "01D277",
            "source": "https://www.themoviedb.org/about/logos-attribution"
        },
        {
            "title": "Tidal",
            "hex": "000000",
            "source": "https://tidal.com"
        },
        {
            "title": "Tik Tok",
            "hex": "000000",
            "source": "https://tiktok.com"
        },
        {
            "title": "Timescale",
            "hex": "FDB515",
            "source": "https://www.timescale.com/"
        },
        {
            "title": "Tinder",
            "hex": "FF6B6B",
            "source": "http://www.gotinder.com/press"
        },
        {
            "title": "T-Mobile",
            "hex": "E20074",
            "source": "https://www.t-mobile.com/news/media-library?fulltext=logo"
        },
        {
            "title": "Todoist",
            "hex": "E44332",
            "source": "https://doist.com/press/"
        },
        {
            "title": "Toggl",
            "hex": "E01B22",
            "source": "https://toggl.com/media-toolkit"
        },
        {
            "title": "Topcoder",
            "hex": "29A8E0",
            "source": "http://topcoder.com/"
        },
        {
            "title": "Toptal",
            "hex": "3863A0",
            "source": "https://www.toptal.com/branding"
        },
        {
            "title": "Tor",
            "hex": "7E4798",
            "source": "https://github.com/TheTorProject/tor-media/tree/master/Onion%20Icon"
        },
        {
            "title": "Toshiba",
            "hex": "FF0000",
            "source": "https://commons.wikimedia.org/wiki/File:Toshiba_logo.svg"
        },
        {
            "title": "TrainerRoad",
            "hex": "E12726",
            "source": "https://www.trainerroad.com/"
        },
        {
            "title": "Trakt",
            "hex": "ED1C24",
            "source": "https://trakt.tv"
        },
        {
            "title": "Travis CI",
            "hex": "3EAAAF",
            "source": "https://travis-ci.com/logo"
        },
        {
            "title": "Treehouse",
            "hex": "5FCF80",
            "source": "https://teamtreehouse.com/about"
        },
        {
            "title": "Trello",
            "hex": "0079BF",
            "source": "https://trello.com/about/branding"
        },
        {
            "title": "Trend Micro",
            "hex": "D71921",
            "source": "https://www.trendmicro.com/"
        },
        {
            "title": "TripAdvisor",
            "hex": "00AF87",
            "source": "https://tripadvisor.mediaroom.com/download/TripAdvisor_Logo_Guidelines_5_15_17.pdf"
        },
        {
            "title": "Trulia",
            "hex": "53B50A",
            "source": "http://www.trulia.com"
        },
        {
            "title": "Trustpilot",
            "hex": "00B67A",
            "source": "https://support.trustpilot.com/hc/en-us/articles/206289947-Trustpilot-Brand-Assets-Style-Guide"
        },
        {
            "title": "Tumblr",
            "hex": "36465D",
            "source": "https://www.tumblr.com/logo"
        },
        {
            "title": "Turkish Airlines",
            "hex": "C70A0C",
            "source": "https://www.turkishairlines.com/tr-int/basin-odasi/logo-arsivi/index.html"
        },
        {
            "title": "Twilio",
            "hex": "F22F46",
            "source": "https://www.twilio.com/company/brand"
        },
        {
            "title": "Twitch",
            "hex": "6441A4",
            "source": "http://www.twitch.tv/p/brand-assets"
        },
        {
            "title": "Twitter",
            "hex": "1DA1F2",
            "source": "https://brand.twitter.com"
        },
        {
            "title": "Twoo",
            "hex": "FF7102",
            "source": "http://www.twoo.com/about/press"
        },
        {
            "title": "TypeScript",
            "hex": "007ACC",
            "source": "https://github.com/remojansen/logo.ts"
        },
        {
            "title": "TYPO3",
            "hex": "FF8700",
            "source": "https://typo3.com/fileadmin/assets/typo3logos/typo3_bullet_01.svg"
        },
        {
            "title": "Uber",
            "hex": "000000",
            "source": "https://www.uber.com/media/"
        },
        {
            "title": "Uber Eats",
            "hex": "5FB709",
            "source": "https://about.ubereats.com/en/logo/"
        },
        {
            "title": "Ubisoft",
            "hex": "000000",
            "source": "https://www.ubisoft.com/en-US/company/overview.aspx"
        },
        {
            "title": "uBlock Origin",
            "hex": "800000",
            "source": "https://github.com/gorhill/uBlock/blob/master/src/img/ublock.svg"
        },
        {
            "title": "Ubuntu",
            "hex": "E95420",
            "source": "https://design.ubuntu.com/brand/ubuntu-logo/"
        },
        {
            "title": "Udacity",
            "hex": "01B3E3",
            "source": "https://www.udacity.com"
        },
        {
            "title": "Udemy",
            "hex": "EC5252",
            "source": "https://about.udemy.com/newbrand/"
        },
        {
            "title": "UIkit",
            "hex": "2396F3",
            "source": "https://getuikit.com"
        },
        {
            "title": "Umbraco",
            "hex": "00BEC1",
            "source": "https://umbraco.com/"
        },
        {
            "title": "Unity",
            "hex": "000000",
            "source": "https://unity.com/"
        },
        {
            "title": "Unreal Engine",
            "hex": "313131",
            "source": "https://www.unrealengine.com/en-US/branding"
        },
        {
            "title": "Unsplash",
            "hex": "000000",
            "source": "https://unsplash.com/"
        },
        {
            "title": "Untappd",
            "hex": "FFC000",
            "source": "https://untappd.com/"
        },
        {
            "title": "Upwork",
            "hex": "6FDA44",
            "source": "https://www.upwork.com/press/"
        },
        {
            "title": "V",
            "hex": "5D87BF",
            "source": "https://github.com/vlang/v-logo"
        },
        {
            "title": "V8",
            "hex": "4B8BF5",
            "source": "https://v8.dev/logo"
        },
        {
            "title": "Vagrant",
            "hex": "1563FF",
            "source": "https://www.hashicorp.com/brand#vagrant"
        },
        {
            "title": "Valve",
            "hex": "F74843",
            "source": "https://www.valvesoftware.com/"
        },
        {
            "title": "Veeam",
            "hex": "00B336",
            "source": "https://www.veeam.com/newsroom/veeam-graphics.html"
        },
        {
            "title": "Venmo",
            "hex": "3D95CE",
            "source": "https://venmo.com/about/brand/"
        },
        {
            "title": "Verizon",
            "hex": "CD040B",
            "source": "https://www.verizondigitalmedia.com/about/logo-usage/"
        },
        {
            "title": "Viadeo",
            "hex": "F88D2D",
            "source": "http://corporate.viadeo.com/en/media/resources"
        },
        {
            "title": "Viber",
            "hex": "665CAC",
            "source": "https://www.viber.com/brand-center/"
        },
        {
            "title": "Vim",
            "hex": "019733",
            "source": "https://commons.wikimedia.org/wiki/File:Vimlogo.svg"
        },
        {
            "title": "Vimeo",
            "hex": "1AB7EA",
            "source": "https://vimeo.com/about/brand_guidelines"
        },
        {
            "title": "Vine",
            "hex": "11B48A",
            "source": "https://vine.co/logo"
        },
        {
            "title": "Virb",
            "hex": "0093DA",
            "source": "http://virb.com/about"
        },
        {
            "title": "Visa",
            "hex": "142787",
            "source": "https://commons.wikimedia.org/wiki/File:Visa_2014_logo_detail.svg"
        },
        {
            "title": "Visual Studio",
            "hex": "5C2D91",
            "source": "https://visualstudio.microsoft.com/"
        },
        {
            "title": "Visual Studio Code",
            "hex": "007ACC",
            "source": "https://commons.wikimedia.org/wiki/File:Visual_Studio_Code_1.35_icon.svg"
        },
        {
            "title": "VK",
            "hex": "4680C2",
            "source": "https://vk.com/brand"
        },
        {
            "title": "VLC media player",
            "hex": "FF8800",
            "source": "http://git.videolan.org/?p=vlc.git;a=tree;f=extras/package/macosx/asset_sources"
        },
        {
            "title": "Vodafone",
            "hex": "E60000",
            "source": "https://web.vodafone.com.eg/"
        },
        {
            "title": "Volkswagen",
            "hex": "151F5D",
            "source": "https://www.volkswagen.ie/"
        },
        {
            "title": "VSCO",
            "hex": "000000",
            "source": "https://vsco.co/about/press/vsco-releases-redesigned-mobile-app"
        },
        {
            "title": "Vue.js",
            "hex": "4FC08D",
            "source": "https://github.com/vuejs/art"
        },
        {
            "title": "W3C",
            "hex": "005A9C",
            "source": "https://www.w3.org/Consortium/Legal/logo-usage-20000308"
        },
        {
            "title": "Wattpad",
            "hex": "F68D12",
            "source": "https://www.wattpad.com/press/#assets"
        },
        {
            "title": "Waze",
            "hex": "333665",
            "source": "https://www.waze.com/"
        },
        {
            "title": "Weasyl",
            "hex": "990000",
            "source": "https://www.weasyl.com/"
        },
        {
            "title": "WebAuthn",
            "hex": "3423A6",
            "source": "https://github.com/apowers313/webauthn-logos"
        },
        {
            "title": "Webpack",
            "hex": "8DD6F9",
            "source": "https://webpack.js.org/branding/"
        },
        {
            "title": "webcomponents.org",
            "hex": "29ABE2",
            "source": "https://www.webcomponents.org/"
        },
        {
            "title": "Webmin",
            "hex": "7DA0D0",
            "source": "https://github.com/webmin/webmin"
        },
        {
            "title": "WebStorm",
            "hex": "000000",
            "source": "https://www.jetbrains.com/company/brand/logos/"
        },
        {
            "title": "WeChat",
            "hex": "7BB32E",
            "source": "https://worldvectorlogo.com/logo/wechat-3"
        },
        {
            "title": "WhatsApp",
            "hex": "25D366",
            "source": "https://www.whatsappbrand.com"
        },
        {
            "title": "When I Work",
            "hex": "51A33D",
            "source": "https://wheniwork.com/"
        },
        {
            "title": "WhiteSource",
            "hex": "161D4E",
            "source": "https://www.whitesourcesoftware.com/whitesource-media-kit/"
        },
        {
            "title": "Wii",
            "hex": "8B8B8B",
            "source": "https://de.wikipedia.org/wiki/Datei:WiiU.svg"
        },
        {
            "title": "Wii U",
            "hex": "8B8B8B",
            "source": "https://de.wikipedia.org/wiki/Datei:WiiU.svg"
        },
        {
            "title": "Wikipedia",
            "hex": "000000",
            "source": "https://en.wikipedia.org/wiki/Logo_of_Wikipedia"
        },
        {
            "title": "Windows",
            "hex": "0078D6",
            "source": "https://commons.wikimedia.org/wiki/File:Windows_10_Logo.svg"
        },
        {
            "title": "Wire",
            "hex": "000000",
            "source": "http://brand.wire.com"
        },
        {
            "title": "WireGuard",
            "hex": "88171A",
            "source": "https://www.wireguard.com/img/wireguard.svg"
        },
        {
            "title": "Wish",
            "hex": "2FB7EC",
            "source": "https://wish.com/"
        },
        {
            "title": "Wix",
            "hex": "FAAD4D",
            "source": "http://www.wix.com/about/design-assets"
        },
        {
            "title": "Wolfram",
            "hex": "DD1100",
            "source": "http://company.wolfram.com/press-center/wolfram-corporate/"
        },
        {
            "title": "Wolfram Language",
            "hex": "DD1100",
            "source": "http://company.wolfram.com/press-center/language/"
        },
        {
            "title": "Wolfram Mathematica",
            "hex": "DD1100",
            "source": "http://company.wolfram.com/press-center/mathematica/"
        },
        {
            "title": "WordPress",
            "hex": "21759B",
            "source": "https://wordpress.org/about/logos"
        },
        {
            "title": "Workplace",
            "hex": "20252D",
            "source": "https://en.facebookbrand.com/"
        },
        {
            "title": "WP Engine",
            "hex": "40BAC8",
            "source": "https://wpengine.com/"
        },
        {
            "title": "write.as",
            "hex": "5BC4EE",
            "source": "https://write.as/brand"
        },
        {
            "title": "Xamarin",
            "hex": "4393D4",
            "source": "https://dotnet.microsoft.com/apps/xamarin"
        },
        {
            "title": "Xbox",
            "hex": "107C10",
            "source": "http://mspartner-public.sharepoint.com/XBOX%20Games/Xbox%20logo's%20+%20Guidelines/Xbox%20Live/Xbox_Live_Guidelines_10-4-13.pdf"
        },
        {
            "title": "Xcode",
            "hex": "1575F9",
            "source": "https://developer.apple.com/develop/"
        },
        {
            "title": "XDA Developers",
            "hex": "F59812",
            "source": "https://www.xda-developers.com/"
        },
        {
            "title": "X.Org",
            "hex": "F28834",
            "source": "https://upload.wikimedia.org/wikipedia/commons/9/90/X.Org_Logo.svg"
        },
        {
            "title": "Xero",
            "hex": "13B5EA",
            "source": "https://www.xero.com/uk/about/media/downloads"
        },
        {
            "title": "XFCE",
            "hex": "2284F2",
            "source": "https://www.xfce.org/download#artwork"
        },
        {
            "title": "Xiaomi",
            "hex": "FA6709",
            "source": "https://www.mi.com/global"
        },
        {
            "title": "Xing",
            "hex": "006567",
            "source": "https://dev.xing.com/logo_rules"
        },
        {
            "title": "XMPP",
            "hex": "002B5C",
            "source": "https://xmpp.org/"
        },
        {
            "title": "X-Pack",
            "hex": "005571",
            "source": "https://www.elastic.co/brand"
        },
        {
            "title": "XRP",
            "hex": "25A768",
            "source": "https://xrpl.org/"
        },
        {
            "title": "XSplit",
            "hex": "0095DE",
            "source": "https://www.xsplit.com/presskit"
        },
        {
            "title": "Y Combinator",
            "hex": "F0652F",
            "source": "https://www.ycombinator.com/press/"
        },
        {
            "title": "Yahoo!",
            "hex": "6001D2",
            "source": "https://yahoo.com/"
        },
        {
            "title": "Yamaha Corporation",
            "hex": "4B1E78",
            "source": "https://www.yamaha.com/en/"
        },
        {
            "title": "Yamaha Motor Corporation",
            "hex": "E60012",
            "source": "https://en.wikipedia.org/wiki/Yamaha_Motor_Company"
        },
        {
            "title": "Yammer",
            "hex": "0072C6",
            "source": "https://developer.yammer.com/docs/branding-guide"
        },
        {
            "title": "Yandex",
            "hex": "FF0000",
            "source": "https://yandex.com/company/general_info/logotype_rules"
        },
        {
            "title": "Yarn",
            "hex": "2C8EBB",
            "source": "https://github.com/yarnpkg/assets"
        },
        {
            "title": "Yelp",
            "hex": "D32323",
            "source": "http://www.yelp.com/brand"
        },
        {
            "title": "YouTube",
            "hex": "FF0000",
            "source": "https://www.youtube.com/yt/about/brand-resources/#logos-icons-colors"
        },
        {
            "title": "Zalando",
            "hex": "FF6900",
            "source": "https://www.zalando.co.uk/"
        },
        {
            "title": "Zapier",
            "hex": "FF4A00",
            "source": "https://zapier.com/about/brand"
        },
        {
            "title": "Zeit",
            "hex": "000000",
            "source": "https://zeit.co/design/brand"
        },
        {
            "title": "Zend",
            "hex": "0679EA",
            "source": "https://www.zend.com/"
        },
        {
            "title": "Zend Framework",
            "hex": "68B604",
            "source": "https://framework.zend.com/"
        },
        {
            "title": "Zendesk",
            "hex": "03363D",
            "source": "https://www.zendesk.com/company/brand-assets/#logo"
        },
        {
            "title": "ZeroMQ",
            "hex": "DF0000",
            "source": "https://github.com/zeromq/zeromq.org/blob/master/static/safari-pinned-tab.svg"
        },
        {
            "title": "Zerply",
            "hex": "9DBC7A",
            "source": "https://zerply.com/about/resources"
        },
        {
            "title": "Zhihu",
            "hex": "0084FF",
            "source": "https://www.zhihu.com/"
        },
        {
            "title": "Zillow",
            "hex": "0074E4",
            "source": "http://zillow.mediaroom.com/logos"
        },
        {
            "title": "Zingat",
            "hex": "009CFB",
            "source": "https://www.zingat.com/kurumsal-logolar"
        },
        {
            "title": "Zoom",
            "hex": "2D8CFF",
            "source": "https://zoom.us/brandguidelines"
        },
        {
            "title": "Zorin",
            "hex": "0CC1F3",
            "source": "https://zorinos.com/press/"
        },
        {
            "title": "Zulip",
            "hex": "52C2AF",
            "source": "https://github.com/zulip/zulip/"
        },
        {
            "title": "Z-Wave",
            "hex": "1B365D",
            "source": "https://www.z-wave.com/"
        }
    ]
}<|MERGE_RESOLUTION|>--- conflicted
+++ resolved
@@ -41,15 +41,14 @@
             "source": "http://identitystandards.acm.org/"
         },
         {
-<<<<<<< HEAD
             "title": "ActiGraph",
             "hex": "0B2C4A",
             "source": "http://www.actigraphcorp.com/"
-=======
+        },
+        {
             "title": "Activision",
             "hex": "000000",
             "source": "https://www.activision.com/"
->>>>>>> 167ac99c
         },
         {
             "title": "Accusoft",
